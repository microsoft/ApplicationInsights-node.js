--- conflicted
+++ resolved
@@ -62,11 +62,7 @@
       for (let i = 0; i < 10; i++) {
         autoCollect.recordSpan(serverSpan);
       }
-<<<<<<< HEAD
-
-=======
       
->>>>>>> 48c022c2
       await new Promise((resolve) => setTimeout(resolve, 120));
       assert.ok(exportStub.called);
       const resourceMetrics = exportStub.args[0][0];
