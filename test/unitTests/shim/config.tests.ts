import assert = require('assert');
import sinon = require('sinon');
import azureCoreAuth = require("@azure/core-auth");
import { DiagLogLevel } from '@opentelemetry/api';
import { HttpInstrumentationConfig } from '@opentelemetry/instrumentation-http';
import { Logger } from "../../../src/shared/logging"
import Config = require('../../../src/shim/config');


class TestTokenCredential implements azureCoreAuth.TokenCredential {
    private _expiresOn: Date;
    private _numberOfRefreshs = 0;

    constructor(expiresOn?: Date) {
        this._expiresOn = expiresOn || new Date();
    }

    async getToken(scopes: string | string[], options?: any): Promise<any> {
        this._numberOfRefreshs++;
        return {
            token: "testToken" + this._numberOfRefreshs,
            expiresOnTimestamp: this._expiresOn
        };
    }
}

describe("shim/configuration/config", () => {
    const connectionString = "InstrumentationKey=1aa11111-bbbb-1ccc-8ddd-eeeeffff3333;IngestionEndpoint=https://centralus-0.in.applicationinsights.azure.com/";

    let originalEnv: NodeJS.ProcessEnv;
    let sandbox: sinon.SinonSandbox;

    beforeEach(() => {
        originalEnv = process.env;
        sandbox = sinon.createSandbox();
    });

    afterEach(() => {
        sandbox.restore();
    })

    describe("#Shim config()", () => {
        it("should initialize config values", () => {
            const config = new Config(connectionString);
            config.endpointUrl = "https://centralus-0.in.applicationinsights.azure.com/";
            config.proxyHttpUrl = "http://localhost:8888";
            config.proxyHttpsUrl = "https://localhost:3000";
            config.correlationHeaderExcludedDomains = ["https://www.bing.com"];
            config.samplingPercentage = 50;
            config.enableAutoCollectExternalLoggers = true;
            config.enableAutoCollectExceptions = true;
            config.enableAutoCollectConsole = true;
            config.enableAutoCollectExceptions = true;
            config.enableAutoCollectPerformance = true;
            config.enableAutoCollectExtendedMetrics = true;
            config.enableAutoCollectRequests = true;
            config.enableAutoCollectDependencies = true;
            config.aadTokenCredential = new TestTokenCredential();
            config.maxBatchIntervalMs = 1000;

            let options = config.parseConfig();

            assert.equal(options.samplingRatio, 0.5, "wrong samplingRatio");
            assert.equal(options.azureMonitorExporterConfig.connectionString, connectionString), "wrong connectionString";
            assert.equal(options.azureMonitorExporterConfig.proxyOptions.host, "localhost", "wrong host");
            assert.equal(options.azureMonitorExporterConfig.proxyOptions.port, 3000, "wrong port");
            assert.equal((options.instrumentationOptions.http as HttpInstrumentationConfig).ignoreOutgoingUrls[0], "https://www.bing.com", "wrong ignoreOutgoingUrls");
            assert.equal(JSON.stringify(options.logInstrumentationOptions), JSON.stringify({ console: { enabled: true }, winston: { enabled: true }, bunyan: { enabled: true } }), "wrong logInstrumentationOptions");
            assert.equal(options.enableAutoCollectExceptions, true, "wrong enableAutoCollectExceptions");
            assert.equal(options.enableAutoCollectPerformance, true, "wrong enableAutoCollectPerformance");
            assert.equal(JSON.stringify(options.extendedMetrics), JSON.stringify({ gc: true, heap: true, loop: true }), "wrong extendedMetrics");
            assert.equal(options.azureMonitorExporterConfig.credential, config.aadTokenCredential, "wrong credential");
            assert.equal(
                JSON.stringify(options.otlpTraceExporterConfig),
                JSON.stringify({ timeoutMillis: 1000 }), "wrong otlpTraceExporterConfig"
            );
            assert.equal(
                JSON.stringify(options.otlpMetricExporterConfig),
                JSON.stringify({ timeoutMillis: 1000 }), "wrong otlpMetricExporterConfig"
            );
            assert.equal(
                JSON.stringify(options.otlpLogExporterConfig),
                JSON.stringify({ timeoutMillis: 1000 }), "wrong otlpLogExporterConfig"
            );
            // TODO: Validate all Config properties
        });

        it("should activate internal loggers", () => {
            const config = new Config(connectionString);
            assert.equal(Logger.getInstance()["_diagLevel"], DiagLogLevel.WARN);
            config.enableInternalDebugLogging = true;
            config.parseConfig();
            assert.equal(Logger.getInstance()["_diagLevel"], DiagLogLevel.DEBUG);
        });

        it("should disableAllExtendedMetrics", () => {
            const config = new Config(connectionString);
            config.disableAllExtendedMetrics = true;
            let options = config.parseConfig();
            assert.equal(JSON.stringify(options.extendedMetrics), JSON.stringify({ gc: false, heap: false, loop: false }));
        });

<<<<<<< HEAD
        it("should set context tags on logs and spans", () => {
            const telemetryClient = new TelemetryClient(connectionString);
            telemetryClient.context.tags = { "ai.cloud.role": "testRole", "ai.cloud.roleInstance": "testRoleInstance" };
            telemetryClient.start();
            telemetryClient["_attributeSpanProcessor"]["_attributes"] = { "ai.cloud.role": "testRole", "ai.cloud.roleInstance": "testRoleInstance" };
            telemetryClient["_attributeLogProcessor"]["_attributes"] = { "ai.cloud.role": "testRole", "ai.cloud.roleInstance": "testRoleInstance" };
        });

        it("should disableAppInsights", () => {
            applicationInsights.setup(connectionString);
            applicationInsights.defaultClient.config.disableAppInsights = true;
            applicationInsights.start();
            assert.equal(applicationInsights.defaultClient, undefined);
        });
=======
        // TODO: Add test for warning messages
>>>>>>> da656961
    });
});<|MERGE_RESOLUTION|>--- conflicted
+++ resolved
@@ -5,6 +5,8 @@
 import { HttpInstrumentationConfig } from '@opentelemetry/instrumentation-http';
 import { Logger } from "../../../src/shared/logging"
 import Config = require('../../../src/shim/config');
+import { TelemetryClient } from "../../../src/shim/telemetryClient";
+import applicationInsights = require("../../../src/index");
 
 
 class TestTokenCredential implements azureCoreAuth.TokenCredential {
@@ -100,23 +102,13 @@
             assert.equal(JSON.stringify(options.extendedMetrics), JSON.stringify({ gc: false, heap: false, loop: false }));
         });
 
-<<<<<<< HEAD
         it("should set context tags on logs and spans", () => {
             const telemetryClient = new TelemetryClient(connectionString);
             telemetryClient.context.tags = { "ai.cloud.role": "testRole", "ai.cloud.roleInstance": "testRoleInstance" };
-            telemetryClient.start();
+            telemetryClient.initialize();
             telemetryClient["_attributeSpanProcessor"]["_attributes"] = { "ai.cloud.role": "testRole", "ai.cloud.roleInstance": "testRoleInstance" };
             telemetryClient["_attributeLogProcessor"]["_attributes"] = { "ai.cloud.role": "testRole", "ai.cloud.roleInstance": "testRoleInstance" };
         });
-
-        it("should disableAppInsights", () => {
-            applicationInsights.setup(connectionString);
-            applicationInsights.defaultClient.config.disableAppInsights = true;
-            applicationInsights.start();
-            assert.equal(applicationInsights.defaultClient, undefined);
-        });
-=======
         // TODO: Add test for warning messages
->>>>>>> da656961
     });
 });