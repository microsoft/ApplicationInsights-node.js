// Copyright (c) Microsoft Corporation. All rights reserved.
// Licensed under the MIT license. See LICENSE file in the project root for details.
<<<<<<< HEAD
import * as assert from "assert";
import * as nock from "nock";
import * as sinon from "sinon";
import { Context, diag } from "@opentelemetry/api";
=======
import assert from "assert";
import nock from "nock";
import sinon from "sinon";
import { Context, ProxyTracerProvider, trace, metrics, diag } from "@opentelemetry/api";
>>>>>>> 3e960b45
import { ReadableSpan, Span, SpanProcessor } from "@opentelemetry/sdk-trace-base";
import { LogRecord, LogRecordProcessor } from "@opentelemetry/sdk-logs";
import { SEMATTRS_RPC_SYSTEM } from "@opentelemetry/semantic-conventions";
import { DependencyTelemetry, RequestTelemetry } from "../../../src/declarations/contracts";
import { TelemetryClient } from "../../../src/shim/telemetryClient";
<<<<<<< HEAD
import * as main from "../../../src/main";
=======
import { NodeTracerProvider } from "@opentelemetry/sdk-trace-node";
import { MeterProvider } from "@opentelemetry/sdk-metrics";
import { SdkLogRecord, LogRecordProcessor, LoggerProvider } from "@opentelemetry/sdk-logs";
import { logs } from "@opentelemetry/api-logs";
import { SEMATTRS_RPC_SYSTEM } from "@opentelemetry/semantic-conventions";
>>>>>>> 3e960b45
import Config = require("../../../src/shim/shim-config");

describe("shim/TelemetryClient", () => {
    let client: TelemetryClient;
    let testProcessor: TestSpanProcessor;
<<<<<<< HEAD
=======
    let tracerProvider: NodeTracerProvider;
    let loggerProvider: LoggerProvider;
    let metricProvider: MeterProvider;
>>>>>>> 3e960b45
    let logProcessor: TestLogProcessor;
    let sandbox: sinon.SinonSandbox;
    let diagErrorStub: sinon.SinonStub;
    let diagWarnStub: sinon.SinonStub;

    before(() => {
        sandbox = sinon.createSandbox();
        nock("https://dc.services.visualstudio.com")
            .post("/v2.1/track", (body: string) => true)
            .reply(200, {})
            .persist();
        nock.disableNetConnect();
        testProcessor = new TestSpanProcessor();
        logProcessor = new TestLogProcessor({});

        testProcessor = new TestSpanProcessor();
        logProcessor = new TestLogProcessor({});
        
        client = new TelemetryClient(
            "InstrumentationKey=1aa11111-bbbb-1ccc-8ddd-eeeeffff3333"
        );
        client.config.samplingPercentage = 100;
        client.config.noDiagnosticChannel = true;
<<<<<<< HEAD
=======
        
        // Add test processors through the Azure Monitor options
>>>>>>> 3e960b45
        client.config.azureMonitorOpenTelemetryOptions = {
            spanProcessors: [testProcessor],
            logRecordProcessors: [logProcessor]
        };
<<<<<<< HEAD
        client.initialize();
=======
        
        client.initialize();
        tracerProvider = ((trace.getTracerProvider() as ProxyTracerProvider).getDelegate() as NodeTracerProvider);
        loggerProvider = logs.getLoggerProvider() as LoggerProvider;
        metricProvider = metrics.getMeterProvider() as MeterProvider;
>>>>>>> 3e960b45
    });

    beforeEach(() => {
        diagErrorStub = sandbox.stub(diag, 'error');
        diagWarnStub = sandbox.stub(diag, 'warn');
    });

    afterEach(() => {
        sandbox.restore();
        testProcessor.spansProcessed = [];
    });


    after(async () => {
        nock.cleanAll();
        nock.enableNetConnect();
        await client.shutdown();
    });

    class TestSpanProcessor implements SpanProcessor {
        public spansProcessed: Array<ReadableSpan> = [];

        forceFlush(): Promise<void> {
            return Promise.resolve();
        }
        onStart(span: Span, parentContext: Context): void {
        }
        onEnd(span: ReadableSpan): void {
            this.spansProcessed.push(span);
        }
        shutdown(): Promise<void> {
            return Promise.resolve();
        }
    }

    class TestLogProcessor implements LogRecordProcessor {
        private _attributes: { [key: string]: string };
        constructor(attributes: { [key: string]: string }) {
            this._attributes = attributes;
        }
        
        // Override onEmit to apply log record attributes before exporting
        onEmit(record: SdkLogRecord) {
            record.setAttributes(this._attributes);
        }
    
        shutdown(): Promise<void> {
            return Promise.resolve();
        }
    
        forceFlush(): Promise<void> {
            return Promise.resolve();
        }
    }

    describe("#unsupported and deprecated methods", () => {
        it("track throws error", () => {
            assert.throws(() => {
                client.track({ name: "test" } as any, "Event" as any);
            }, /Not implemented/);
        });
        
        it("addTelemetryProcessor should warn", () => {
            client.addTelemetryProcessor(() => true);
            assert.ok(diagWarnStub.calledOnce);
        });

        it("getAuthorizationHandler should warn", () => {
            client.getAuthorizationHandler(new Config());
            assert.ok(diagWarnStub.calledOnce);
        });

        it("setAutoPopulateAzureProperties should do nothing", () => {
            // This is a no-op, so just verify it doesn't throw
            assert.doesNotThrow(() => {
                client.setAutoPopulateAzureProperties();
            });
        });

        it("getStatsbeat should return null", () => {
            const result = client.getStatsbeat();
            assert.strictEqual(result, null);
        });
        
        it("setUseDiskRetryCaching throws error", () => {
            assert.throws(() => {
                client.setUseDiskRetryCaching(true);
            }, /Not implemented/);
        });

        it("clearTelemetryProcessors throws error", () => {
            assert.throws(() => {
                client.clearTelemetryProcessors();
            }, /Not implemented/);
        });

        it("trackNodeHttpRequestSync should warn", () => {
            client.trackNodeHttpRequestSync({} as any);
            assert.ok(diagWarnStub.calledOnce);
            assert.ok(diagWarnStub.calledWith("trackNodeHttpRequestSync is not implemented and is a no-op. Please use trackRequest instead."));
        });

        it("trackNodeHttpRequest should warn", () => {
            client.trackNodeHttpRequest({} as any);
            assert.ok(diagWarnStub.calledOnce);
            assert.ok(diagWarnStub.calledWith("trackNodeHttpRequest is not implemented and is a no-op. Please use trackRequest instead."));
        });

        it("trackNodeHttpDependency should warn", () => {
            client.trackNodeHttpDependency({} as any);
            assert.ok(diagWarnStub.calledOnce);
            assert.ok(diagWarnStub.calledWith("trackNodeHttpDependency is not implemented and is a no-op. Please use trackDependency instead."));
        });
    });

    describe("#manual track APIs", () => {
        it("trackDependency http", async () => {
            const telemetry: DependencyTelemetry = {
                name: "TestName",
                duration: 2000, //2 seconds
                resultCode: "401",
                data: "http://test.com",
                dependencyTypeName: "HTTP",
                target: "TestTarget",
                success: false,
            };
            client.trackDependency(telemetry);
            const spans = testProcessor.spansProcessed;
            assert.equal(spans.length, 1);
            assert.equal(spans[0].name, "TestName");
            assert.equal(spans[0].endTime[0] - spans[0].startTime[0], 2); // hrTime UNIX Epoch time in seconds
            assert.equal(spans[0].kind, 2, "Span Kind"); // Outgoing
            assert.equal(spans[0].attributes["http.status_code"], "401");
            assert.equal(spans[0].attributes["http.url"], "http://test.com");
            assert.equal(spans[0].attributes["peer.service"], "TestTarget");
        });

        it("trackDependency DB", async () => {
            const telemetry: DependencyTelemetry = {
                name: "TestName",
                duration: 2000, //2 seconds
                resultCode: "401",
                data: "SELECT * FROM test",
                dependencyTypeName: "MYSQL",
                target: "TestTarget",
                success: false,
            };
            client.trackDependency(telemetry);
            const spans = testProcessor.spansProcessed;
            assert.equal(spans.length, 1);
            assert.equal(spans[0].name, "TestName");
            assert.equal(spans[0].kind, 2, "Span Kind"); // Outgoing
            assert.equal(spans[0].attributes["db.system"], "MYSQL");
            assert.equal(spans[0].attributes["db.statement"], "SELECT * FROM test");
        });

        it("trackDependency RPC", async () => {
            const telemetry: DependencyTelemetry = {
                name: "TestName",
                duration: 2000, //2 seconds
                resultCode: "200",
                data: "SELECT * FROM test",
                dependencyTypeName: "RPC",
                target: "TestTarget",
                success: false,
            };
            client.trackDependency(telemetry);
            const spans = testProcessor.spansProcessed;
            assert.equal(spans.length, 1);
            assert.equal(spans[0].name, "TestName");
            assert.equal(spans[0].attributes[SEMATTRS_RPC_SYSTEM], "RPC");
        });

        it("trackDependency default timing - should treat current time as end time", async () => {
            const beforeCall = Date.now();
            const telemetry: DependencyTelemetry = {
                name: "TestTimingDependency",
                duration: 1000, // 1 second
                resultCode: "200",
                data: "http://api.example.com",
                dependencyTypeName: "HTTP",
                success: true,
            };
            // Call trackDependency without specifying 'time' - should default to current time as END time
            client.trackDependency(telemetry);
            const afterCall = Date.now();
            
            await tracerProvider.forceFlush();
            const spans = testProcessor.spansProcessed;
            assert.equal(spans.length, 1);
            assert.equal(spans[0].name, "TestTimingDependency");
            
            // Convert span times from hrTime to milliseconds for comparison
            const spanStartMs = spans[0].startTime[0] * 1000 + spans[0].startTime[1] / 1_000_000;
            const spanEndMs = spans[0].endTime[0] * 1000 + spans[0].endTime[1] / 1_000_000;
            
            // Duration should match the specified duration
            const actualDuration = spanEndMs - spanStartMs;
            assert.ok(Math.abs(actualDuration - 1000) < 10, `Expected duration ~1000ms, got ${actualDuration}ms`);
            
            // End time should be close to when we called trackDependency (within reasonable tolerance)
            assert.ok(spanEndMs >= beforeCall && spanEndMs <= afterCall + 50, 
                `End time ${spanEndMs} should be between ${beforeCall} and ${afterCall + 50}`);
            
            // Start time should be approximately end time minus duration
            const expectedStartMs = spanEndMs - 1000;
            assert.ok(Math.abs(spanStartMs - expectedStartMs) < 10, 
                `Start time ${spanStartMs} should be close to ${expectedStartMs}`);
        });

        it("trackDependency with custom time - should respect provided start time", async () => {
            const customStartTime = new Date(Date.now() - 5000); // 5 seconds ago
            const telemetry: DependencyTelemetry = {
                name: "CustomTimeDependency",
                duration: 2000, // 2 seconds
                resultCode: "200",
                data: "http://custom.example.com",
                dependencyTypeName: "HTTP",
                success: true,
                time: customStartTime
            };
            
            client.trackDependency(telemetry);
            
            await tracerProvider.forceFlush();
            const spans = testProcessor.spansProcessed;
            assert.equal(spans.length, 1);
            assert.equal(spans[0].name, "CustomTimeDependency");
            
            // Convert span times from hrTime to milliseconds for comparison
            const spanStartMs = spans[0].startTime[0] * 1000 + spans[0].startTime[1] / 1_000_000;
            const spanEndMs = spans[0].endTime[0] * 1000 + spans[0].endTime[1] / 1_000_000;
            
            // Duration should match the specified duration
            const actualDuration = spanEndMs - spanStartMs;
            assert.ok(Math.abs(actualDuration - 2000) < 10, `Expected duration ~2000ms, got ${actualDuration}ms`);
            
            // Start time should match the custom time provided
            assert.ok(Math.abs(spanStartMs - customStartTime.getTime()) < 10, 
                `Start time ${spanStartMs} should be close to custom time ${customStartTime.getTime()}`);
            
            // End time should be start time plus duration
            const expectedEndMs = customStartTime.getTime() + 2000;
            assert.ok(Math.abs(spanEndMs - expectedEndMs) < 10, 
                `End time ${spanEndMs} should be close to ${expectedEndMs}`);
        });

        it("trackRequest", async () => {
            const telemetry: RequestTelemetry = {
                id: "123456",
                name: "TestName",
                duration: 2000, //2 seconds
                resultCode: "401",
                url: "http://test.com",
                success: false,
            };
            client.trackRequest(telemetry);
            const spans = testProcessor.spansProcessed;
            assert.equal(spans.length, 1);
            assert.equal(spans[0].name, "TestName");
            assert.equal(spans[0].endTime[0] - spans[0].startTime[0], 2); // hrTime UNIX Epoch time in seconds
            assert.equal(spans[0].kind, 1, "Span Kind"); // Incoming
            assert.equal(spans[0].attributes["http.status_code"], "401");
            assert.equal(spans[0].attributes["http.url"], "http://test.com");
        });

<<<<<<< HEAD
        it("trackMetric", () => {
=======
        it("trackRequest with custom id sets traceId", async () => {
            const customId = "custom-trace-id-123456789abcdef0";
            const telemetry: RequestTelemetry = {
                id: customId,
                name: "CustomTraceRequest",
                duration: 1000,
                resultCode: "200",
                url: "http://example.com",
                success: true,
            };
            client.trackRequest(telemetry);
            await tracerProvider.forceFlush();
            const spans = testProcessor.spansProcessed;
            assert.equal(spans.length, 1);
            assert.equal(spans[0].name, "CustomTraceRequest");
            // Verify that the span's traceId matches the custom id provided
            assert.equal(spans[0].spanContext().traceId, customId);
        });

        it("trackRequest default timing - should treat current time as end time", async () => {
            const beforeCall = Date.now();
            const telemetry: RequestTelemetry = {
                name: "TestTimingRequest",
                duration: 1500, // 1.5 seconds
                resultCode: "200",
                url: "http://api.example.com/users",
                success: true,
            };
            // Call trackRequest without specifying 'time' - should default to current time as END time
            client.trackRequest(telemetry);
            const afterCall = Date.now();
            
            await tracerProvider.forceFlush();
            const spans = testProcessor.spansProcessed;
            assert.equal(spans.length, 1);
            assert.equal(spans[0].name, "TestTimingRequest");
            
            // Convert span times from hrTime to milliseconds for comparison
            const spanStartMs = spans[0].startTime[0] * 1000 + spans[0].startTime[1] / 1_000_000;
            const spanEndMs = spans[0].endTime[0] * 1000 + spans[0].endTime[1] / 1_000_000;
            
            // Duration should match the specified duration
            const actualDuration = spanEndMs - spanStartMs;
            assert.ok(Math.abs(actualDuration - 1500) < 10, `Expected duration ~1500ms, got ${actualDuration}ms`);
            
            // End time should be close to when we called trackRequest (within reasonable tolerance)
            assert.ok(spanEndMs >= beforeCall && spanEndMs <= afterCall + 50, 
                `End time ${spanEndMs} should be between ${beforeCall} and ${afterCall + 50}`);
            
            // Start time should be calculated as end time - duration
            const expectedStartMs = spanEndMs - 1500;
            assert.ok(Math.abs(spanStartMs - expectedStartMs) < 10, 
                `Start time ${spanStartMs} should be close to ${expectedStartMs}`);
        });

        it("trackRequest with custom time - should respect provided start time", async () => {
            const customStartTime = new Date(Date.now() - 3000); // 3 seconds ago
            const telemetry: RequestTelemetry = {
                name: "CustomTimeRequest",
                duration: 1200, // 1.2 seconds
                resultCode: "201",
                url: "http://custom.example.com/data",
                success: true,
                time: customStartTime
            };
            
            client.trackRequest(telemetry);
            
            await tracerProvider.forceFlush();
            const spans = testProcessor.spansProcessed;
            assert.equal(spans.length, 1);
            assert.equal(spans[0].name, "CustomTimeRequest");
            
            // Convert span times from hrTime to milliseconds for comparison
            const spanStartMs = spans[0].startTime[0] * 1000 + spans[0].startTime[1] / 1_000_000;
            const spanEndMs = spans[0].endTime[0] * 1000 + spans[0].endTime[1] / 1_000_000;
            
            // Start time should match the provided custom time
            const expectedStartMs = customStartTime.getTime();
            assert.ok(Math.abs(spanStartMs - expectedStartMs) < 10, 
                `Start time ${spanStartMs} should be close to ${expectedStartMs}`);
            
            // End time should be start time + duration
            const expectedEndMs = customStartTime.getTime() + 1200;
            assert.ok(Math.abs(spanEndMs - expectedEndMs) < 10, 
                `End time ${spanEndMs} should be close to ${expectedEndMs}`);
        });

        it("trackDependency with custom id sets traceId", async () => {
            const customId = "custom-dependency-trace-id-abcdef";
            const telemetry: DependencyTelemetry = {
                id: customId,
                name: "CustomTraceDependency",
                duration: 500,
                resultCode: "200",
                data: "http://api.example.com",
                dependencyTypeName: "HTTP",
                target: "api.example.com",
                success: true,
            };
            client.trackDependency(telemetry);
            await tracerProvider.forceFlush();
            const spans = testProcessor.spansProcessed;
            assert.equal(spans.length, 1);
            assert.equal(spans[0].name, "CustomTraceDependency");
            // Verify that the span's traceId matches the custom id provided
            assert.equal(spans[0].spanContext().traceId, customId);
        });

        it("trackMetric", async () => {
>>>>>>> 3e960b45
            const telemetry = {
                name: "TestName",
                value: 100,
                properties: { custom: "value" }
            };
<<<<<<< HEAD
            client.commonProperties = { common: "prop" };
            client.context.tags = { tag: "value" } as any;
            const histogramRecord = sandbox.stub();
            const meterMock = {
                createHistogram: sandbox.stub().returns({
                    record: histogramRecord,
                })
            };
            (client as any)._manualMeter = undefined;
            const pipeline = (client as any)._pipeline;
            const getMeterStub = sandbox.stub(pipeline, "getMeter").returns(meterMock);

            client.trackMetric(telemetry);

            assert.ok(histogramRecord.calledOnce);
            assert.strictEqual(histogramRecord.firstCall.args[0], telemetry.value);
            assert.deepStrictEqual(histogramRecord.firstCall.args[1], {
                ...telemetry.properties,
                ...client.commonProperties,
                ...client.context.tags
            });

            getMeterStub.restore();
=======
            
            // Create spy on the histogram record method to verify metric tracking
            const originalMeter = metrics.getMeterProvider().getMeter("ApplicationInsightsMetrics");
            const histogramRecordSpy = sandbox.spy();
            
            // Mock the histogram creation to track record calls
            const histogramMock = {
                record: histogramRecordSpy
            };
            
            const createHistogramStub = sandbox.stub(originalMeter, 'createHistogram').returns(histogramMock as any);
            
            // Track the metric
            client.trackMetric(telemetry);
            
            // Verify that createHistogram was called with the correct name
            assert.ok(createHistogramStub.calledOnce, "createHistogram should be called once");
            assert.equal(createHistogramStub.args[0][0], "TestName", "Histogram should be created with correct name");
            
            // Verify that record was called with the correct value
            assert.ok(histogramRecordSpy.calledOnce, "Histogram record should be called once");
            assert.equal(histogramRecordSpy.args[0][0], 100, "Record should be called with correct value");
            
            // Verify properties were passed
            const recordedAttributes = histogramRecordSpy.args[0][1];
            assert.ok(recordedAttributes, "Attributes should be passed to record");
>>>>>>> 3e960b45
        });
        
        it("trackMetric should handle errors gracefully", () => {
            const telemetry = {
                name: "ErrorMetric",
                value: 50,
            };
            
            // Force an error by stubbing the isolated meter provider
            const error = new Error("Failed to get meter");
            (client as any)._manualMeter = undefined;
            const pipeline = (client as any)._pipeline;
            const getMeterStub = sandbox.stub(pipeline, "getMeter").throws(error);
            
            // This should now throw an error internally, but the method should catch it
            client.trackMetric(telemetry);
            
            // Verify the error was logged
            assert.ok(diagErrorStub.calledOnce);
            assert.ok(diagErrorStub.calledWith(`Failed to record metric: ${error}`));
            
            // Restore the stub
            getMeterStub.restore();
        });
        
        it("trackAvailability", async () => {
            const stub = sandbox.stub(logProcessor, "onEmit");
            const telemetry = {
                id: "123456",
                name: "TestName",
                duration: 2000, // 2 seconds
                success: true,
                runLocation: "TestLocation",
                message: "TestMessage"
            };
            client.trackAvailability(telemetry);
            assert.ok(stub.calledOnce);
        });

        it("trackPageView", async () => {
            const stub = sandbox.stub(logProcessor, "onEmit");
            const telemetry = {
                id: "123456",
                name: "TestName",
                url: "http://test.com",
            };
            client.trackPageView(telemetry);
            assert.ok(stub.calledOnce);
        });
        
        it("trackEvent", async () => {
            const stub = sandbox.stub(logProcessor, "onEmit");
            const telemetry = {
                name: "TestName",
            };
            client.trackEvent(telemetry);
            assert.ok(stub.calledOnce);
        });

        it("trackTrace", async () => {
            const stub = sandbox.stub(logProcessor, "onEmit");
            const telemetry = {
                message: "test message",
            };
            client.trackTrace(telemetry);
            assert.ok(stub.calledOnce);
        });

        it("trackException", async () => {
            const stub = sandbox.stub(logProcessor, "onEmit");
            const telemetry = {
                exception: new Error("test error"),
            };
            client.trackException(telemetry);
            assert.ok(stub.calledOnce);
        });
    });

<<<<<<< HEAD
    describe("initialization modes", () => {
        it("does not call useAzureMonitor for isolated clients", async () => {
            const useAzureMonitorStub = sandbox.stub(main, "useAzureMonitor");
            const isolatedClient = new TelemetryClient(
                "InstrumentationKey=11111111-bbbb-1ccc-8ddd-eeeeffff3334"
            );
            isolatedClient.initialize();
            assert.ok(useAzureMonitorStub.notCalled);
            await isolatedClient.shutdown();
        });

        it("uses global telemetry pipeline when requested", async () => {
            const useAzureMonitorStub = sandbox.stub(main, "useAzureMonitor");
            const shutdownStub = sandbox.stub(main, "shutdownAzureMonitor").resolves();
            const globalClient = new TelemetryClient(
                "InstrumentationKey=11111111-bbbb-1ccc-8ddd-eeeeffff3335",
                { useGlobalProviders: true }
            );
            globalClient.initialize();
            assert.ok(useAzureMonitorStub.calledOnce);
            await globalClient.shutdown();
            assert.ok(shutdownStub.calledOnce);
=======
    describe("Instance count tracking and MULTI_IKEY statsbeat feature", () => {
        let originalEnv: NodeJS.ProcessEnv;

        beforeEach(() => {
            // Save original environment
            originalEnv = { ...process.env };
            // Clear the AZURE_MONITOR_STATSBEAT_FEATURES environment variable before each test
            delete process.env["AZURE_MONITOR_STATSBEAT_FEATURES"];
            // Reset the static instance count for testing
            (TelemetryClient as any)._instanceCount = 0;
        });

        afterEach(() => {
            // Restore original environment
            process.env = originalEnv;
        });

        it("should not enable MULTI_IKEY feature when creating first TelemetryClient instance", () => {
            const firstClient = new TelemetryClient("InstrumentationKey=1aa11111-bbbb-1ccc-8ddd-eeeeffff3333");
            
            // Check statsbeat features environment variable
            const statsbeatFeatures = process.env["AZURE_MONITOR_STATSBEAT_FEATURES"];
            if (statsbeatFeatures) {
                const config = JSON.parse(statsbeatFeatures);
                // MULTI_IKEY bit should not be set (128)
                assert.strictEqual((config.feature & 128), 0, "MULTI_IKEY feature should not be enabled for first instance");
            }
            
            firstClient.shutdown();
        });

        it("should enable MULTI_IKEY feature when creating second TelemetryClient instance", () => {
            const firstClient = new TelemetryClient("InstrumentationKey=1aa11111-bbbb-1ccc-8ddd-eeeeffff3333");
            
            // First instance should not have MULTI_IKEY feature enabled
            let statsbeatFeatures = process.env["AZURE_MONITOR_STATSBEAT_FEATURES"];
            if (statsbeatFeatures) {
                const config = JSON.parse(statsbeatFeatures);
                assert.strictEqual((config.feature & 128), 0, "MULTI_IKEY feature should not be enabled for first instance");
            }
            
            const secondClient = new TelemetryClient("InstrumentationKey=2bb22222-cccc-2ddd-9eee-fffff4444444");
            
            // Second instance should have MULTI_IKEY feature enabled
            statsbeatFeatures = process.env["AZURE_MONITOR_STATSBEAT_FEATURES"];
            assert.ok(statsbeatFeatures, "AZURE_MONITOR_STATSBEAT_FEATURES should be set");
            const config = JSON.parse(statsbeatFeatures);
            assert.strictEqual((config.feature & 128), 128, "MULTI_IKEY feature should be enabled for second instance");
            
            firstClient.shutdown();
            secondClient.shutdown();
        });

        it("should keep MULTI_IKEY feature enabled when creating additional TelemetryClient instances", () => {
            const firstClient = new TelemetryClient("InstrumentationKey=1aa11111-bbbb-1ccc-8ddd-eeeeffff3333");
            const secondClient = new TelemetryClient("InstrumentationKey=2bb22222-cccc-2ddd-9eee-fffff4444444");
            
            let statsbeatFeatures = process.env["AZURE_MONITOR_STATSBEAT_FEATURES"];
            assert.ok(statsbeatFeatures, "AZURE_MONITOR_STATSBEAT_FEATURES should be set after second instance");
            let config = JSON.parse(statsbeatFeatures);
            assert.strictEqual((config.feature & 128), 128, "MULTI_IKEY feature should be enabled after second instance");
            
            const thirdClient = new TelemetryClient("InstrumentationKey=3cc33333-dddd-3eee-afff-ggggg5555555");
            
            statsbeatFeatures = process.env["AZURE_MONITOR_STATSBEAT_FEATURES"];
            assert.ok(statsbeatFeatures, "AZURE_MONITOR_STATSBEAT_FEATURES should remain set for third instance");
            config = JSON.parse(statsbeatFeatures);
            assert.strictEqual((config.feature & 128), 128, "MULTI_IKEY feature should remain enabled for third instance");
            
            firstClient.shutdown();
            secondClient.shutdown();
            thirdClient.shutdown();
        });

        it("should increment instance count correctly for multiple TelemetryClient instances", () => {
            const firstClient = new TelemetryClient("InstrumentationKey=1aa11111-bbbb-1ccc-8ddd-eeeeffff3333");
            assert.strictEqual((TelemetryClient as any)._instanceCount, 1, "Instance count should be 1 after first client");
            
            const secondClient = new TelemetryClient("InstrumentationKey=2bb22222-cccc-2ddd-9eee-fffff4444444");
            assert.strictEqual((TelemetryClient as any)._instanceCount, 2, "Instance count should be 2 after second client");
            
            const thirdClient = new TelemetryClient("InstrumentationKey=3cc33333-dddd-3eee-afff-ggggg5555555");
            assert.strictEqual((TelemetryClient as any)._instanceCount, 3, "Instance count should be 3 after third client");
            
            firstClient.shutdown();
            secondClient.shutdown();
            thirdClient.shutdown();
        });

        it("should work with different connection strings", () => {
            const firstClient = new TelemetryClient("InstrumentationKey=1aa11111-bbbb-1ccc-8ddd-eeeeffff3333;IngestionEndpoint=https://eastus-8.in.applicationinsights.azure.com/");
            
            let statsbeatFeatures = process.env["AZURE_MONITOR_STATSBEAT_FEATURES"];
            if (statsbeatFeatures) {
                const config = JSON.parse(statsbeatFeatures);
                assert.strictEqual((config.feature & 128), 0, "MULTI_IKEY feature should not be enabled for first instance with connection string");
            }
            
            const secondClient = new TelemetryClient("InstrumentationKey=2bb22222-cccc-2ddd-9eee-fffff4444444;IngestionEndpoint=https://westus-2.in.applicationinsights.azure.com/");
            
            statsbeatFeatures = process.env["AZURE_MONITOR_STATSBEAT_FEATURES"];
            assert.ok(statsbeatFeatures, "AZURE_MONITOR_STATSBEAT_FEATURES should be set");
            const config = JSON.parse(statsbeatFeatures);
            assert.strictEqual((config.feature & 128), 128, "MULTI_IKEY feature should be enabled for second instance with different connection string");
            
            firstClient.shutdown();
            secondClient.shutdown();
        });

        it("should work when no connection string is provided", () => {
            const firstClient = new TelemetryClient();
            assert.strictEqual((TelemetryClient as any)._instanceCount, 1, "Instance count should be 1 after first client with no connection string");
            
            let statsbeatFeatures = process.env["AZURE_MONITOR_STATSBEAT_FEATURES"];
            if (statsbeatFeatures) {
                const config = JSON.parse(statsbeatFeatures);
                assert.strictEqual((config.feature & 128), 0, "MULTI_IKEY feature should not be enabled for first instance with no connection string");
            }
            
            const secondClient = new TelemetryClient();
            assert.strictEqual((TelemetryClient as any)._instanceCount, 2, "Instance count should be 2 after second client with no connection string");
            
            statsbeatFeatures = process.env["AZURE_MONITOR_STATSBEAT_FEATURES"];
            assert.ok(statsbeatFeatures, "AZURE_MONITOR_STATSBEAT_FEATURES should be set");
            const config = JSON.parse(statsbeatFeatures);
            assert.strictEqual((config.feature & 128), 128, "MULTI_IKEY feature should be enabled for second instance with no connection string");
            
            firstClient.shutdown();
            secondClient.shutdown();
>>>>>>> 3e960b45
        });
    });
});<|MERGE_RESOLUTION|>--- conflicted
+++ resolved
@@ -1,41 +1,28 @@
 // Copyright (c) Microsoft Corporation. All rights reserved.
 // Licensed under the MIT license. See LICENSE file in the project root for details.
-<<<<<<< HEAD
 import * as assert from "assert";
 import * as nock from "nock";
 import * as sinon from "sinon";
-import { Context, diag } from "@opentelemetry/api";
-=======
-import assert from "assert";
-import nock from "nock";
-import sinon from "sinon";
 import { Context, ProxyTracerProvider, trace, metrics, diag } from "@opentelemetry/api";
->>>>>>> 3e960b45
 import { ReadableSpan, Span, SpanProcessor } from "@opentelemetry/sdk-trace-base";
 import { LogRecord, LogRecordProcessor } from "@opentelemetry/sdk-logs";
 import { SEMATTRS_RPC_SYSTEM } from "@opentelemetry/semantic-conventions";
 import { DependencyTelemetry, RequestTelemetry } from "../../../src/declarations/contracts";
 import { TelemetryClient } from "../../../src/shim/telemetryClient";
-<<<<<<< HEAD
 import * as main from "../../../src/main";
-=======
 import { NodeTracerProvider } from "@opentelemetry/sdk-trace-node";
 import { MeterProvider } from "@opentelemetry/sdk-metrics";
 import { SdkLogRecord, LogRecordProcessor, LoggerProvider } from "@opentelemetry/sdk-logs";
 import { logs } from "@opentelemetry/api-logs";
 import { SEMATTRS_RPC_SYSTEM } from "@opentelemetry/semantic-conventions";
->>>>>>> 3e960b45
 import Config = require("../../../src/shim/shim-config");
 
 describe("shim/TelemetryClient", () => {
     let client: TelemetryClient;
     let testProcessor: TestSpanProcessor;
-<<<<<<< HEAD
-=======
     let tracerProvider: NodeTracerProvider;
     let loggerProvider: LoggerProvider;
     let metricProvider: MeterProvider;
->>>>>>> 3e960b45
     let logProcessor: TestLogProcessor;
     let sandbox: sinon.SinonSandbox;
     let diagErrorStub: sinon.SinonStub;
@@ -59,24 +46,14 @@
         );
         client.config.samplingPercentage = 100;
         client.config.noDiagnosticChannel = true;
-<<<<<<< HEAD
-=======
-        
-        // Add test processors through the Azure Monitor options
->>>>>>> 3e960b45
         client.config.azureMonitorOpenTelemetryOptions = {
             spanProcessors: [testProcessor],
             logRecordProcessors: [logProcessor]
         };
-<<<<<<< HEAD
-        client.initialize();
-=======
-        
         client.initialize();
         tracerProvider = ((trace.getTracerProvider() as ProxyTracerProvider).getDelegate() as NodeTracerProvider);
         loggerProvider = logs.getLoggerProvider() as LoggerProvider;
         metricProvider = metrics.getMeterProvider() as MeterProvider;
->>>>>>> 3e960b45
     });
 
     beforeEach(() => {
@@ -343,9 +320,6 @@
             assert.equal(spans[0].attributes["http.url"], "http://test.com");
         });
 
-<<<<<<< HEAD
-        it("trackMetric", () => {
-=======
         it("trackRequest with custom id sets traceId", async () => {
             const customId = "custom-trace-id-123456789abcdef0";
             const telemetry: RequestTelemetry = {
@@ -456,13 +430,11 @@
         });
 
         it("trackMetric", async () => {
->>>>>>> 3e960b45
             const telemetry = {
                 name: "TestName",
                 value: 100,
                 properties: { custom: "value" }
             };
-<<<<<<< HEAD
             client.commonProperties = { common: "prop" };
             client.context.tags = { tag: "value" } as any;
             const histogramRecord = sandbox.stub();
@@ -486,7 +458,6 @@
             });
 
             getMeterStub.restore();
-=======
             
             // Create spy on the histogram record method to verify metric tracking
             const originalMeter = metrics.getMeterProvider().getMeter("ApplicationInsightsMetrics");
@@ -513,7 +484,6 @@
             // Verify properties were passed
             const recordedAttributes = histogramRecordSpy.args[0][1];
             assert.ok(recordedAttributes, "Attributes should be passed to record");
->>>>>>> 3e960b45
         });
         
         it("trackMetric should handle errors gracefully", () => {
@@ -592,7 +562,6 @@
         });
     });
 
-<<<<<<< HEAD
     describe("initialization modes", () => {
         it("does not call useAzureMonitor for isolated clients", async () => {
             const useAzureMonitorStub = sandbox.stub(main, "useAzureMonitor");
@@ -615,7 +584,8 @@
             assert.ok(useAzureMonitorStub.calledOnce);
             await globalClient.shutdown();
             assert.ok(shutdownStub.calledOnce);
-=======
+          });
+
     describe("Instance count tracking and MULTI_IKEY statsbeat feature", () => {
         let originalEnv: NodeJS.ProcessEnv;
 
@@ -745,7 +715,6 @@
             
             firstClient.shutdown();
             secondClient.shutdown();
->>>>>>> 3e960b45
         });
     });
 });