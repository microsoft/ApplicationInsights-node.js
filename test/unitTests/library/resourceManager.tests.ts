--- conflicted
+++ resolved
@@ -37,13 +37,8 @@
             sandbox.restore();
         });
 
-<<<<<<< HEAD
         it("should set internalSdkVersion to 'node:<version>'", () => {
             var resourceManager = new ResourceManager();
-=======
-        it("should set internalSdkVersion", () => {
-            var resourceManager = new ResourceManager(new Config());
->>>>>>> cbf34030
             const packageJsonPath = path.resolve(__dirname, "../../../../", "./package.json");
             let packageJson = JSON.parse(fs.readFileSync(packageJsonPath, "utf8"));
             assert.ok(resourceManager.getInternalSdkVersion().indexOf("node") == 0, "Incorrect SDK version");
