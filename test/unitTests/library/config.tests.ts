--- conflicted
+++ resolved
@@ -93,22 +93,6 @@
                     config["_connectionString"],
                     "InstrumentationKey=1aa11111-bbbb-1ccc-8ddd-eeeeffff3333;IngestionEndpoint=https://centralus-0.in.applicationinsights.azure.com/"
                 );
-<<<<<<< HEAD
-                assert.equal(config.endpointUrl, "testEndpointUrl/v2.1/track");
-                assert.equal(config.samplingPercentage, 30);
-                assert.equal(config.enableAutoCollectExternalLoggers, false);
-                assert.equal(config.enableAutoCollectConsole, false);
-                assert.equal(config.enableAutoCollectExceptions, false);
-                assert.equal(config.enableAutoCollectPerformance, false);
-                assert.equal(config.enableAutoCollectPreAggregatedMetrics, false);
-                assert.equal(config.enableAutoCollectHeartbeat, false);
-                assert.equal(config.disableStatsbeat, false);
-                assert.equal(config.enableAutoCollectExtendedMetrics, false);
-                assert.equal(config.disableStatsbeat, false);
-                assert.equal(config.enableSendLiveMetrics, false);
-                assert.equal(config.extendedMetricDisablers, "gc,heap");
-                assert.equal(config.quickPulseHost, "testquickpulsehost.com");
-=======
                 assert.equal(config.endpointUrl, "testEndpointUrl/v2.1/track", "Wrong endpointUrl");
                 assert.equal(config.samplingPercentage, 30, "Wrong samplingPercentage");
                 assert.equal(config.enableAutoCollectExternalLoggers, false, "Wrong enableAutoCollectExternalLoggers");
@@ -157,7 +141,6 @@
                 assert.equal(config.instrumentations.postgreSql.enabled, false, "Wrong postgreSql");
                 assert.equal(config.instrumentations.redis.enabled, false, "Wrong redis");
                 assert.equal(config.instrumentations.redis4.enabled, false, "Wrong redis4");
->>>>>>> 9560433d
             });
         });
 
