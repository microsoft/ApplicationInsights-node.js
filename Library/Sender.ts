﻿import fs = require("fs");
import http = require("http");
import os = require("os");
import path = require("path");
import zlib = require("zlib");
import child_process = require("child_process");

import AuthorizationHandler = require("./AuthorizationHandler");
import Logging = require("./Logging");
<<<<<<< HEAD
import Config = require("./Config");
=======
import Config = require("./Config")
import Contracts = require("../Declarations/Contracts");
>>>>>>> acf85eee
import AutoCollectHttpDependencies = require("../AutoCollection/HttpDependencies");
import Util = require("./Util");

class Sender {
    private static TAG = "Sender";
    private static ICACLS_PATH = `${process.env.systemdrive}/windows/system32/icacls.exe`;
    private static POWERSHELL_PATH = `${process.env.systemdrive}/windows/system32/windowspowershell/v1.0/powershell.exe`;
    private static ACLED_DIRECTORIES: { [id: string]: boolean } = {};
    private static ACL_IDENTITY: string = null;

    // the amount of time the SDK will wait between resending cached data, this buffer is to avoid any throttling from the service side
    public static WAIT_BETWEEN_RESEND = 60 * 1000; // 1 minute
    public static MAX_BYTES_ON_DISK = 50 * 1024 * 1024; // 50 mb
    public static MAX_CONNECTION_FAILURES_BEFORE_WARN = 5;
    public static CLEANUP_TIMEOUT = 60 * 60 * 1000; // 1 hour
    public static FILE_RETEMPTION_PERIOD = 7 * 24 * 60 * 60 * 1000; // 7 days
    public static TEMPDIR_PREFIX: string = "appInsights-node";
    public static OS_PROVIDES_FILE_PROTECTION = false;
    public static USE_ICACLS = os.type() === "Windows_NT";

    private _config: Config;
    private _onSuccess: (response: string) => void;
    private _onError: (error: Error) => void;
    private _getAuthorizationHandler: () => AuthorizationHandler;
    private _enableDiskRetryMode: boolean;
    private _numConsecutiveFailures: number;
    private _numConsecutiveRedirects: number;
    private _resendTimer: NodeJS.Timer | null;
    private _fileCleanupTimer: NodeJS.Timer;
    private _redirectedHost: string = null;
    private _tempDir: string;
    protected _resendInterval: number;
    protected _maxBytesOnDisk: number;

    constructor(config: Config, getAuthorizationHandler?: () => AuthorizationHandler, onSuccess?: (response: string) => void, onError?: (error: Error) => void) {
        this._config = config;
        this._onSuccess = onSuccess;
        this._onError = onError;
        this._enableDiskRetryMode = false;
        this._resendInterval = Sender.WAIT_BETWEEN_RESEND;
        this._maxBytesOnDisk = Sender.MAX_BYTES_ON_DISK;
        this._numConsecutiveFailures = 0;
        this._numConsecutiveRedirects = 0;
        this._resendTimer = null;
<<<<<<< HEAD
        this._getAuthorizationHandler = getAuthorizationHandler;
=======
        this._fileCleanupTimer = null;
        // tmpdir is /tmp for *nix and USERDIR/AppData/Local/Temp for Windows
        this._tempDir = path.join(os.tmpdir(), Sender.TEMPDIR_PREFIX + this._config.instrumentationKey);
>>>>>>> acf85eee

        if (!Sender.OS_PROVIDES_FILE_PROTECTION) {
            // Node's chmod levels do not appropriately restrict file access on Windows
            // Use the built-in command line tool ICACLS on Windows to properly restrict
            // access to the temporary directory used for disk retry mode.
            if (Sender.USE_ICACLS) {
                // This should be async - but it's currently safer to have this synchronous
                // This guarantees we can immediately fail setDiskRetryMode if we need to
                try {
                    Sender.OS_PROVIDES_FILE_PROTECTION = fs.existsSync(Sender.ICACLS_PATH);
                } catch (e) { }
                if (!Sender.OS_PROVIDES_FILE_PROTECTION) {
                    Logging.warn(Sender.TAG, "Could not find ICACLS in expected location! This is necessary to use disk retry mode on Windows.")
                }
            } else {
                // chmod works everywhere else
                Sender.OS_PROVIDES_FILE_PROTECTION = true;
            }
        }
    }

    /**
    * Enable or disable offline mode
    */
    public setDiskRetryMode(value: boolean, resendInterval?: number, maxBytesOnDisk?: number) {
        this._enableDiskRetryMode = Sender.OS_PROVIDES_FILE_PROTECTION && value;
        if (typeof resendInterval === 'number' && resendInterval >= 0) {
            this._resendInterval = Math.floor(resendInterval);
        }
        if (typeof maxBytesOnDisk === 'number' && maxBytesOnDisk >= 0) {
            this._maxBytesOnDisk = Math.floor(maxBytesOnDisk);
        }

        if (value && !Sender.OS_PROVIDES_FILE_PROTECTION) {
            this._enableDiskRetryMode = false;
            Logging.warn(Sender.TAG, "Ignoring request to enable disk retry mode. Sufficient file protection capabilities were not detected.")
        }
        if (this._enableDiskRetryMode) {
            // Starts file cleanup task
            if(!this._fileCleanupTimer){
                this._fileCleanupTimer = setTimeout(() => { this._fileCleanupTask(); }, Sender.CLEANUP_TIMEOUT);
                this._fileCleanupTimer.unref();
            }
        }
        else {
            if (this._fileCleanupTimer) {
                clearTimeout(this._fileCleanupTimer);
            }
        }
    }

<<<<<<< HEAD
    public async send(payload: Buffer, callback?: (v: string) => void) {
        var endpointUrl = this._redirectedHost || this._config.endpointUrl;
=======
    public send(envelopes: Contracts.EnvelopeTelemetry[], callback?: (v: string) => void) {
        if (envelopes) {
            var endpointUrl = this._redirectedHost || this._config.endpointUrl;
>>>>>>> acf85eee

            // todo: investigate specifying an agent here: https://nodejs.org/api/http.html#http_class_http_agent
            var options = {
                method: "POST",
                withCredentials: false,
                headers: <{ [key: string]: string }>{
                    "Content-Type": "application/x-json-stream"
                }
            };

<<<<<<< HEAD
        let authHandler = this._getAuthorizationHandler ? this._getAuthorizationHandler() : null;
        if (authHandler) {
            try {
                // Add bearer token
                await authHandler.addAuthorizationHeader(options);
            }
            catch (authError) {
                let errorMsg = "Failed to get AAD bearer token for the Application. Error:" + authError.toString();
                // If AAD auth fails do not send to Breeze
                if (typeof callback === "function") {
                    callback(errorMsg);
                }
                this._storeToDisk(payload);
                Logging.warn(Sender.TAG, errorMsg);
                return;
            }
        }

        zlib.gzip(payload, (err, buffer) => {
            var dataToSend = buffer;
            if (err) {
                Logging.warn(err);
                dataToSend = payload; // something went wrong so send without gzip
                options.headers["Content-Length"] = payload.length.toString();
            } else {
                options.headers["Content-Encoding"] = "gzip";
                options.headers["Content-Length"] = buffer.length.toString();
=======
            let batch: string = "";

            envelopes.forEach(envelope => {
                var payload: string = this._stringify(envelope);
                if (typeof payload !== "string") {
                    return;
                }
                batch += payload + "\n";
            });
            // Remove last \n
            if (batch.length > 0) {
                batch = batch.substring(0, batch.length - 1);
>>>>>>> acf85eee
            }

            let payload: Buffer = Buffer.from ? Buffer.from(batch) : new Buffer(batch);

            zlib.gzip(payload, (err, buffer) => {
                var dataToSend = buffer;
                if (err) {
                    Logging.warn(err);
                    dataToSend = payload; // something went wrong so send without gzip
                    options.headers["Content-Length"] = payload.length.toString();
                } else {
                    options.headers["Content-Encoding"] = "gzip";
                    options.headers["Content-Length"] = buffer.length.toString();
                }

                Logging.info(Sender.TAG, options);

                // Ensure this request is not captured by auto-collection.
                (<any>options)[AutoCollectHttpDependencies.disableCollectionRequestOption] = true;

                var requestCallback = (res: http.ClientResponse) => {
                    res.setEncoding("utf-8");

                    //returns empty if the data is accepted
                    var responseString = "";
                    res.on("data", (data: string) => {
                        responseString += data;
                    });

                    res.on("end", () => {
                        this._numConsecutiveFailures = 0;
                        if (this._enableDiskRetryMode) {
                            // try to send any cached events if the user is back online
                            if (res.statusCode === 200) {
                                if (!this._resendTimer) {
                                    this._resendTimer = setTimeout(() => {
                                        this._resendTimer = null;
                                        this._sendFirstFileOnDisk()
                                    }, this._resendInterval);
                                    this._resendTimer.unref();
                                }
                            } else if (this._isRetriable(res.statusCode)) {
                                // If response from Breeze
                                try {
                                    const breezeResponse = JSON.parse(responseString) as Contracts.BreezeResponse;
                                    let filteredEnvelopes: Contracts.EnvelopeTelemetry[] = [];
                                    breezeResponse.errors.forEach(error => {
                                        if (this._isRetriable(error.statusCode)) {
                                            filteredEnvelopes.push(envelopes[error.index]);
                                        }
                                    });
                                    if (filteredEnvelopes.length > 0) {
                                        this._storeToDisk(filteredEnvelopes);
                                    }
                                }
                                catch (ex) {
                                    this._storeToDisk(envelopes); // Retriable status code with not valid Breeze response
                                }
                            }
<<<<<<< HEAD
                            // store to disk in case of burst throttling
                        } else if (
                            res.statusCode === 401 || // Unauthorized
                            res.statusCode === 403 || // Forbidden
                            res.statusCode === 408 || // Timeout
                            res.statusCode === 429 || // Throttle
                            res.statusCode === 439 || // Quota
                            res.statusCode === 500 || // Server Error
                            res.statusCode === 503) { // Service unavailable

                            // TODO: Do not support partial success (206) until _sendFirstFileOnDisk checks payload age
                            this._storeToDisk(payload);
=======
>>>>>>> acf85eee
                        }
                        // Redirect handling
                        if (res.statusCode === 308) { // Permanent Redirect
                            // Try to get redirect header
                            const locationHeader = res.headers["location"] ? res.headers["location"].toString() : null;
                            if (locationHeader) {
                                this._handleRedirect(locationHeader);
                            }
                        }
                        else {
                            this._numConsecutiveRedirects = 0;
                        }

                        Logging.info(Sender.TAG, responseString);
                        if (typeof this._onSuccess === "function") {
                            this._onSuccess(responseString);
                        }

                        if (typeof callback === "function") {
                            callback(responseString);
                        }
                    });
                };

                var req = Util.makeRequest(this._config, endpointUrl, options, requestCallback);

                req.on("error", (error: Error) => {
                    // todo: handle error codes better (group to recoverable/non-recoverable and persist)
                    this._numConsecutiveFailures++;

                    // Only use warn level if retries are disabled or we've had some number of consecutive failures sending data
                    // This is because warn level is printed in the console by default, and we don't want to be noisy for transient and self-recovering errors
                    // Continue informing on each failure if verbose logging is being used
                    if (!this._enableDiskRetryMode || this._numConsecutiveFailures > 0 && this._numConsecutiveFailures % Sender.MAX_CONNECTION_FAILURES_BEFORE_WARN === 0) {
                        let notice = "Ingestion endpoint could not be reached. This batch of telemetry items has been lost. Use Disk Retry Caching to enable resending of failed telemetry. Error:";
                        if (this._enableDiskRetryMode) {
                            notice = `Ingestion endpoint could not be reached ${this._numConsecutiveFailures} consecutive times. There may be resulting telemetry loss. Most recent error:`;
                        }
                        Logging.warn(Sender.TAG, notice, Util.dumpObj(error));
                    } else {
                        let notice = "Transient failure to reach ingestion endpoint. This batch of telemetry items will be retried. Error:";
                        Logging.info(Sender.TAG, notice, Util.dumpObj(error))
                    }
                    this._onErrorHelper(error);

                    if (typeof callback === "function") {
                        if (error) {
                            callback(Util.dumpObj(error));
                        }
                        callback("Error sending telemetry");
                    }

                    if (this._enableDiskRetryMode) {
                        this._storeToDisk(envelopes);
                    }
                });

                req.write(dataToSend);
                req.end();
            });
        }
    }

    public saveOnCrash(envelopes: Contracts.EnvelopeTelemetry[]) {
        if (this._enableDiskRetryMode) {
            this._storeToDiskSync(this._stringify(envelopes));
        }
    }

    private _isRetriable(statusCode: number) {
        return (
            statusCode === 206 || // Retriable
            statusCode === 408 || // Timeout
            statusCode === 429 || // Throttle
            statusCode === 439 || // Quota
            statusCode === 500 || // Server Error
            statusCode === 503 // Server Unavilable
        );
    }

    private _handleRedirect(location: string) {
        this._numConsecutiveRedirects++;
        // To prevent circular redirects
        if (this._numConsecutiveRedirects < 10) {
            this._redirectedHost = location;
        }
    }

    private _runICACLS(args: string[], callback: (err: Error) => void) {
        var aclProc = child_process.spawn(Sender.ICACLS_PATH, args, <any>{ windowsHide: true });
        aclProc.on("error", (e: Error) => callback(e));
        aclProc.on("close", (code: number, signal: string) => {
            return callback(code === 0 ? null : new Error(`Setting ACL restrictions did not succeed (ICACLS returned code ${code})`));
        });
    }

    private _runICACLSSync(args: string[]) {
        // Some very old versions of Node (< 0.11) don't have this
        if (child_process.spawnSync) {
            var aclProc = child_process.spawnSync(Sender.ICACLS_PATH, args, <any>{ windowsHide: true });
            if (aclProc.error) {
                throw aclProc.error;
            } else if (aclProc.status !== 0) {
                throw new Error(`Setting ACL restrictions did not succeed (ICACLS returned code ${aclProc.status})`);
            }
        } else {
            throw new Error("Could not synchronously call ICACLS under current version of Node.js");
        }
    }

    private _getACLIdentity(callback: (error: Error, identity: string) => void) {
        if (Sender.ACL_IDENTITY) {
            return callback(null, Sender.ACL_IDENTITY);
        }
        var psProc = child_process.spawn(Sender.POWERSHELL_PATH,
            ["-Command", "[System.Security.Principal.WindowsIdentity]::GetCurrent().Name"], <any>{
                windowsHide: true,
                stdio: ['ignore', 'pipe', 'pipe'] // Needed to prevent hanging on Win 7
            });
        let data = "";
        psProc.stdout.on("data", (d: string) => data += d);
        psProc.on("error", (e: Error) => callback(e, null));
        psProc.on("close", (code: number, signal: string) => {
            Sender.ACL_IDENTITY = data && data.trim();
            return callback(
                code === 0 ? null : new Error(`Getting ACL identity did not succeed (PS returned code ${code})`),
                Sender.ACL_IDENTITY);
        });
    }

    private _getACLIdentitySync() {
        if (Sender.ACL_IDENTITY) {
            return Sender.ACL_IDENTITY;
        }
        // Some very old versions of Node (< 0.11) don't have this
        if (child_process.spawnSync) {
            var psProc = child_process.spawnSync(Sender.POWERSHELL_PATH,
                ["-Command", "[System.Security.Principal.WindowsIdentity]::GetCurrent().Name"], <any>{
                    windowsHide: true,
                    stdio: ['ignore', 'pipe', 'pipe'] // Needed to prevent hanging on Win 7
                });
            if (psProc.error) {
                throw psProc.error;
            } else if (psProc.status !== 0) {
                throw new Error(`Getting ACL identity did not succeed (PS returned code ${psProc.status})`);
            }
            Sender.ACL_IDENTITY = psProc.stdout && psProc.stdout.toString().trim();
            return Sender.ACL_IDENTITY;
        } else {
            throw new Error("Could not synchronously get ACL identity under current version of Node.js");
        }
    }

    private _getACLArguments(directory: string, identity: string) {
        return [directory,
            "/grant", "*S-1-5-32-544:(OI)(CI)F", // Full permission for Administrators
            "/grant", `${identity}:(OI)(CI)F`, // Full permission for current user
            "/inheritance:r"]; // Remove all inherited permissions
    }

    private _applyACLRules(directory: string, callback: (err: Error) => void) {
        if (!Sender.USE_ICACLS) {
            return callback(null);
        }

        // For performance, only run ACL rules if we haven't already during this session
        if (Sender.ACLED_DIRECTORIES[directory] === undefined) {
            // Avoid multiple calls race condition by setting ACLED_DIRECTORIES to false for this directory immediately
            // If batches are being failed faster than the processes spawned below return, some data won't be stored to disk
            // This is better than the alternative of potentially infinitely spawned processes
            Sender.ACLED_DIRECTORIES[directory] = false;

            // Restrict this directory to only current user and administrator access
            this._getACLIdentity((err, identity) => {
                if (err) {
                    Sender.ACLED_DIRECTORIES[directory] = false; // false is used to cache failed (vs undefined which is "not yet tried")
                    return callback(err);
                } else {
                    this._runICACLS(this._getACLArguments(directory, identity), (err) => {
                        Sender.ACLED_DIRECTORIES[directory] = !err;
                        return callback(err);
                    });
                }
            });
        } else {
            return callback(Sender.ACLED_DIRECTORIES[directory] ? null :
                new Error("Setting ACL restrictions did not succeed (cached result)"));
        }
    }

    private _applyACLRulesSync(directory: string) {
        if (Sender.USE_ICACLS) {
            // For performance, only run ACL rules if we haven't already during this session
            if (Sender.ACLED_DIRECTORIES[directory] === undefined) {
                this._runICACLSSync(this._getACLArguments(directory, this._getACLIdentitySync()));
                Sender.ACLED_DIRECTORIES[directory] = true; // If we get here, it succeeded. _runIACLSSync will throw on failures
                return;
            } else if (!Sender.ACLED_DIRECTORIES[directory]) { // falsy but not undefined
                throw new Error("Setting ACL restrictions did not succeed (cached result)");
            }
        }
    }

    private _confirmDirExists(directory: string, callback: (err: NodeJS.ErrnoException) => void): void {
        fs.lstat(directory, (err, stats) => {
            if (err && err.code === 'ENOENT') {
                fs.mkdir(directory, (err) => {
                    if (err && err.code !== 'EEXIST') { // Handle race condition by ignoring EEXIST
                        callback(err);
                    } else {
                        this._applyACLRules(directory, callback);
                    }
                });
            } else if (!err && stats.isDirectory()) {
                this._applyACLRules(directory, callback);
            } else {
                callback(err || new Error("Path existed but was not a directory"));
            }
        });
    }

    /**
     * Computes the size (in bytes) of all files in a directory at the root level. Asynchronously.
     */
    private _getShallowDirectorySize(directory: string, callback: (err: NodeJS.ErrnoException, size: number) => void) {
        // Get the directory listing
        fs.readdir(directory, (err, files) => {
            if (err) {
                return callback(err, -1);
            }

            let error: NodeJS.ErrnoException = null;
            let totalSize = 0;
            let count = 0;

            if (files.length === 0) {
                callback(null, 0);
                return;
            }

            // Query all file sizes
            for (let i = 0; i < files.length; i++) {
                fs.stat(path.join(directory, files[i]), (err, fileStats) => {
                    count++;

                    if (err) {
                        error = err;
                    } else {
                        if (fileStats.isFile()) {
                            totalSize += fileStats.size;
                        }
                    }

                    if (count === files.length) {
                        // Did we get an error?
                        if (error) {
                            callback(error, -1);
                        } else {
                            callback(error, totalSize);
                        }
                    }
                });
            }
        });
    }

    /**
     * Computes the size (in bytes) of all files in a directory at the root level. Synchronously.
     */
    private _getShallowDirectorySizeSync(directory: string): number {
        let files = fs.readdirSync(directory);
        let totalSize = 0;
        for (let i = 0; i < files.length; i++) {
            totalSize += fs.statSync(path.join(directory, files[i])).size;
        }
        return totalSize;
    }

    /**
     * Stores the payload as a json file on disk in the temp directory
     */
    private _storeToDisk(envelopes: Contracts.EnvelopeTelemetry[]) {
        // This will create the dir if it does not exist
        // Default permissions on *nix are directory listing from other users but no file creations
        Logging.info(Sender.TAG, "Checking existence of data storage directory: " + this._tempDir);
        this._confirmDirExists(this._tempDir, (error) => {
            if (error) {
                Logging.warn(Sender.TAG, "Error while checking/creating directory: " + (error && error.message));
                this._onErrorHelper(error);
                return;
            }

            this._getShallowDirectorySize(this._tempDir, (err, size) => {
                if (err || size < 0) {
                    Logging.warn(Sender.TAG, "Error while checking directory size: " + (err && err.message));
                    this._onErrorHelper(err);
                    return;
                } else if (size > this._maxBytesOnDisk) {
                    Logging.warn(Sender.TAG, "Not saving data due to max size limit being met. Directory size in bytes is: " + size);
                    return;
                }

                //create file - file name for now is the timestamp, a better approach would be a UUID but that
                //would require an external dependency
                var fileName = new Date().getTime() + ".ai.json";
                var fileFullPath = path.join(this._tempDir, fileName);

                // Mode 600 is w/r for creator and no read access for others (only applies on *nix)
                // For Windows, ACL rules are applied to the entire directory (see logic in _confirmDirExists and _applyACLRules)
                Logging.info(Sender.TAG, "saving data to disk at: " + fileFullPath);
                fs.writeFile(fileFullPath, this._stringify(envelopes), { mode: 0o600 }, (error) => this._onErrorHelper(error));
            });
        });
    }

    /**
     * Stores the payload as a json file on disk using sync file operations
     * this is used when storing data before crashes
     */
    private _storeToDiskSync(payload: any) {
        try {
            Logging.info(Sender.TAG, "Checking existence of data storage directory: " + this._tempDir);
            if (!fs.existsSync(this._tempDir)) {
                fs.mkdirSync(this._tempDir);
            }

            // Make sure permissions are valid
            this._applyACLRulesSync(this._tempDir);

            let dirSize = this._getShallowDirectorySizeSync(this._tempDir);
            if (dirSize > this._maxBytesOnDisk) {
                Logging.info(Sender.TAG, "Not saving data due to max size limit being met. Directory size in bytes is: " + dirSize);
                return;
            }

            //create file - file name for now is the timestamp, a better approach would be a UUID but that
            //would require an external dependency
            var fileName = new Date().getTime() + ".ai.json";
            var fileFullPath = path.join(this._tempDir, fileName);

            // Mode 600 is w/r for creator and no access for anyone else (only applies on *nix)
            Logging.info(Sender.TAG, "saving data before crash to disk at: " + fileFullPath);
            fs.writeFileSync(fileFullPath, payload, { mode: 0o600 });

        } catch (error) {
            Logging.warn(Sender.TAG, "Error while saving data to disk: " + (error && error.message));
            this._onErrorHelper(error);
        }
    }

    /**
     * Check for temp telemetry files
     * reads the first file if exist, deletes it and tries to send its load
     */
    private _sendFirstFileOnDisk(): void {

        fs.exists(this._tempDir, (exists: boolean) => {
            if (exists) {
                fs.readdir(this._tempDir, (error, files) => {
                    if (!error) {
                        files = files.filter(f => path.basename(f).indexOf(".ai.json") > -1);
                        if (files.length > 0) {
                            var firstFile = files[0];
                            var filePath = path.join(this._tempDir, firstFile);
                            fs.readFile(filePath, (error, buffer) => {
                                if (!error) {
                                    // delete the file first to prevent double sending
                                    fs.unlink(filePath, (error) => {
                                        if (!error) {
                                            try {
                                                let envelopes: Contracts.EnvelopeTelemetry[] = JSON.parse(buffer.toString());
                                                this.send(envelopes);
                                            }
                                            catch (error) {
                                                Logging.warn("Failed to read persisted file", error);
                                            }
                                        } else {
                                            this._onErrorHelper(error);
                                        }
                                    });
                                } else {
                                    this._onErrorHelper(error);
                                }
                            });
                        }
                    } else {
                        this._onErrorHelper(error);
                    }
                });
            }
        });
    }

    private _onErrorHelper(error: Error): void {
        if (typeof this._onError === "function") {
            this._onError(error);
        }
    }

    private _stringify(payload: any) {
        try {
            return JSON.stringify(payload);
        } catch (error) {
            Logging.warn("Failed to serialize payload", error, payload);
        }
    }

    private _fileCleanupTask() {
        fs.exists(this._tempDir, (exists: boolean) => {
            if (exists) {
                fs.readdir(this._tempDir, (error, files) => {
                    if (!error) {
                        files = files.filter(f => path.basename(f).indexOf(".ai.json") > -1);
                        if (files.length > 0) {

                            files.forEach(file => {
                                // Check expiration
                                let fileCreationDate: Date = new Date(parseInt(file.split(".ai.json")[0]));
                                let expired = new Date(+(new Date()) - Sender.FILE_RETEMPTION_PERIOD) > fileCreationDate;
                                if (expired) {
                                    var filePath = path.join(this._tempDir, file);
                                    fs.unlink(filePath, (error) => {
                                        if (error) {
                                            this._onErrorHelper(error);
                                        }
                                    });
                                }
                            });
                        }
                    } else {
                        this._onErrorHelper(error);
                    }
                });
            }
        });
    }
}

export = Sender;<|MERGE_RESOLUTION|>--- conflicted
+++ resolved
@@ -7,12 +7,8 @@
 
 import AuthorizationHandler = require("./AuthorizationHandler");
 import Logging = require("./Logging");
-<<<<<<< HEAD
-import Config = require("./Config");
-=======
 import Config = require("./Config")
 import Contracts = require("../Declarations/Contracts");
->>>>>>> acf85eee
 import AutoCollectHttpDependencies = require("../AutoCollection/HttpDependencies");
 import Util = require("./Util");
 
@@ -57,13 +53,10 @@
         this._numConsecutiveFailures = 0;
         this._numConsecutiveRedirects = 0;
         this._resendTimer = null;
-<<<<<<< HEAD
         this._getAuthorizationHandler = getAuthorizationHandler;
-=======
         this._fileCleanupTimer = null;
         // tmpdir is /tmp for *nix and USERDIR/AppData/Local/Temp for Windows
         this._tempDir = path.join(os.tmpdir(), Sender.TEMPDIR_PREFIX + this._config.instrumentationKey);
->>>>>>> acf85eee
 
         if (!Sender.OS_PROVIDES_FILE_PROTECTION) {
             // Node's chmod levels do not appropriately restrict file access on Windows
@@ -115,14 +108,9 @@
         }
     }
 
-<<<<<<< HEAD
-    public async send(payload: Buffer, callback?: (v: string) => void) {
-        var endpointUrl = this._redirectedHost || this._config.endpointUrl;
-=======
     public send(envelopes: Contracts.EnvelopeTelemetry[], callback?: (v: string) => void) {
         if (envelopes) {
             var endpointUrl = this._redirectedHost || this._config.endpointUrl;
->>>>>>> acf85eee
 
             // todo: investigate specifying an agent here: https://nodejs.org/api/http.html#http_class_http_agent
             var options = {
@@ -133,7 +121,6 @@
                 }
             };
 
-<<<<<<< HEAD
         let authHandler = this._getAuthorizationHandler ? this._getAuthorizationHandler() : null;
         if (authHandler) {
             try {
@@ -161,7 +148,7 @@
             } else {
                 options.headers["Content-Encoding"] = "gzip";
                 options.headers["Content-Length"] = buffer.length.toString();
-=======
+
             let batch: string = "";
 
             envelopes.forEach(envelope => {
@@ -174,7 +161,6 @@
             // Remove last \n
             if (batch.length > 0) {
                 batch = batch.substring(0, batch.length - 1);
->>>>>>> acf85eee
             }
 
             let payload: Buffer = Buffer.from ? Buffer.from(batch) : new Buffer(batch);
@@ -234,7 +220,6 @@
                                     this._storeToDisk(envelopes); // Retriable status code with not valid Breeze response
                                 }
                             }
-<<<<<<< HEAD
                             // store to disk in case of burst throttling
                         } else if (
                             res.statusCode === 401 || // Unauthorized
@@ -245,10 +230,7 @@
                             res.statusCode === 500 || // Server Error
                             res.statusCode === 503) { // Service unavailable
 
-                            // TODO: Do not support partial success (206) until _sendFirstFileOnDisk checks payload age
                             this._storeToDisk(payload);
-=======
->>>>>>> acf85eee
                         }
                         // Redirect handling
                         if (res.statusCode === 308) { // Permanent Redirect
