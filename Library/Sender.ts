--- conflicted
+++ resolved
@@ -76,11 +76,7 @@
             // Ensure this request is not captured by auto-collection.
             options[AutoCollectClientRequests.disableCollectionRequestOption] = true;
 
-<<<<<<< HEAD
-            var req = (<any>protocol).request(<any> options, (res:http.ClientResponse): void => {
-=======
             var requestCallback = (res:http.ClientResponse) => {
->>>>>>> 1658c428
                 res.setEncoding("utf-8");
 
                 //returns empty if the data is accepted
