--- conflicted
+++ resolved
@@ -4,28 +4,20 @@
 import path = require("path");
 import zlib = require("zlib");
 import child_process = require("child_process");
-
-<<<<<<< HEAD
-=======
 import AuthorizationHandler = require("./AuthorizationHandler");
-import Logging = require("./Logging");
->>>>>>> 577354ca
+import {AzureLogger, createClientLogger} from "@azure/logger";
 import Config = require("./Config")
 import Contracts = require("../Declarations/Contracts");
 import Constants = require("../Declarations/Constants");
 import AutoCollectHttpDependencies = require("../AutoCollection/HttpDependencies");
 import Statsbeat = require("../AutoCollection/Statsbeat");
 import Util = require("./Util");
-<<<<<<< HEAD
-import {AzureLogger, createClientLogger} from "@azure/logger";
-=======
 import { URL } from "url";
->>>>>>> 577354ca
 
 
 class Sender {
     private static TAG = "Sender";
-    private _logger: AzureLogger;
+    private static _logger: AzureLogger;
     private static ICACLS_PATH = `${process.env.systemdrive}/windows/system32/icacls.exe`;
     private static POWERSHELL_PATH = `${process.env.systemdrive}/windows/system32/windowspowershell/v1.0/powershell.exe`;
     private static ACLED_DIRECTORIES: { [id: string]: boolean } = {};
@@ -57,12 +49,8 @@
     protected _resendInterval: number;
     protected _maxBytesOnDisk: number;
 
-<<<<<<< HEAD
-    constructor(config: Config, onSuccess?: (response: string) => void, onError?: (error: Error) => void, statsbeat?: Statsbeat) {
-        this._logger = createClientLogger('ApplicationInsights:Sender');
-=======
-    constructor(config: Config, getAuthorizationHandler?: (config: Config) => AuthorizationHandler, onSuccess?: (response: string) => void, onError?: (error: Error) => void, statsbeat?: Statsbeat) {
->>>>>>> 577354ca
+constructor(config: Config, getAuthorizationHandler?: (config: Config) => AuthorizationHandler, onSuccess?: (response: string) => void, onError?: (error: Error) => void, statsbeat?: Statsbeat) {
+        Sender._logger = createClientLogger('ApplicationInsights:Sender');
         this._config = config;
         this._onSuccess = onSuccess;
         this._onError = onError;
@@ -92,7 +80,7 @@
                     Sender.OS_PROVIDES_FILE_PROTECTION = fs.existsSync(Sender.ICACLS_PATH);
                 } catch (e) { }
                 if (!Sender.OS_PROVIDES_FILE_PROTECTION) {
-                    this._logger.warning(Sender.TAG, "Could not find ICACLS in expected location! This is necessary to use disk retry mode on Windows.")
+                    Sender._logger.warning(Sender.TAG, "Could not find ICACLS in expected location! This is necessary to use disk retry mode on Windows.")
                 }
             } else {
                 // chmod works everywhere else
@@ -118,7 +106,7 @@
 
         if (value && !Sender.OS_PROVIDES_FILE_PROTECTION) {
             this._enableDiskRetryMode = false;
-            this._logger.warning(Sender.TAG, "Ignoring request to enable disk retry mode. Sufficient file protection capabilities were not detected.")
+            Sender._logger.warning(Sender.TAG, "Ignoring request to enable disk retry mode. Sufficient file protection capabilities were not detected.")
         }
         if (this._enableDiskRetryMode) {
             if (this._statsbeat) {
@@ -171,7 +159,7 @@
                         callback(errorMsg);
                     }
                     this._storeToDisk(envelopes);
-                    Logging.warn(Sender.TAG, errorMsg);
+                    Sender._logger.warning(Sender.TAG, errorMsg);
                     return;
                 }
             }
@@ -194,7 +182,7 @@
             zlib.gzip(payload, (err, buffer) => {
                 var dataToSend = buffer;
                 if (err) {
-                    this._logger.warning(Sender.TAG, err);
+                    Sender._logger.warning(Sender.TAG, err);
                     dataToSend = payload; // something went wrong so send without gzip
                     options.headers["Content-Length"] = payload.length.toString();
                 } else {
@@ -202,7 +190,7 @@
                     options.headers["Content-Length"] = buffer.length.toString();
                 }
 
-                this._logger.verbose(Sender.TAG, options);
+                Sender._logger.verbose(Sender.TAG, options);
 
                 // Ensure this request is not captured by auto-collection.
                 (<any>options)[AutoCollectHttpDependencies.disableCollectionRequestOption] = true;
@@ -288,7 +276,7 @@
                             if (typeof callback === "function") {
                                 callback(responseString);
                             }
-                            this._logger.verbose(Sender.TAG, responseString);
+                            Sender._logger.verbose(Sender.TAG, responseString);
                             if (typeof this._onSuccess === "function") {
                                 this._onSuccess(responseString);
                             }
@@ -313,10 +301,10 @@
                         if (this._enableDiskRetryMode) {
                             notice = `Ingestion endpoint could not be reached ${this._numConsecutiveFailures} consecutive times. There may be resulting telemetry loss. Most recent error:`;
                         }
-                        this._logger.error(Sender.TAG, notice, error);
+                        Sender._logger.error(Sender.TAG, notice, error);
                     } else {
                         let notice = "Transient failure to reach ingestion endpoint. This batch of telemetry items will be retried. Error:";
-                        this._logger.warning(Sender.TAG, notice, error);
+                        Sender._logger.warning(Sender.TAG, notice, error);
                     }
                     this._onErrorHelper(error);
 
@@ -555,21 +543,21 @@
     private _storeToDisk(envelopes: Contracts.EnvelopeTelemetry[]) {
         // This will create the dir if it does not exist
         // Default permissions on *nix are directory listing from other users but no file creations
-        this._logger.verbose(Sender.TAG, "Checking existence of data storage directory: " + this._tempDir);
+        Sender._logger.verbose(Sender.TAG, "Checking existence of data storage directory: " + this._tempDir);
         this._confirmDirExists(this._tempDir, (error) => {
             if (error) {
-                this._logger.warning(Sender.TAG, "Error while checking/creating directory: " + (error && error.message));
+                Sender._logger.warning(Sender.TAG, "Error while checking/creating directory: " + (error && error.message));
                 this._onErrorHelper(error);
                 return;
             }
 
             this._getShallowDirectorySize(this._tempDir, (err, size) => {
                 if (err || size < 0) {
-                    this._logger.warning(Sender.TAG, "Error while checking directory size: " + (err && err.message));
+                    Sender._logger.warning(Sender.TAG, "Error while checking directory size: " + (err && err.message));
                     this._onErrorHelper(err);
                     return;
                 } else if (size > this._maxBytesOnDisk) {
-                    this._logger.warning(Sender.TAG, "Not saving data due to max size limit being met. Directory size in bytes is: " + size);
+                    Sender._logger.warning(Sender.TAG, "Not saving data due to max size limit being met. Directory size in bytes is: " + size);
                     return;
                 }
 
@@ -580,7 +568,7 @@
 
                 // Mode 600 is w/r for creator and no read access for others (only applies on *nix)
                 // For Windows, ACL rules are applied to the entire directory (see logic in _confirmDirExists and _applyACLRules)
-                this._logger.info(Sender.TAG, "saving data to disk at: " + fileFullPath);
+                Sender._logger.info(Sender.TAG, "saving data to disk at: " + fileFullPath);
                 fs.writeFile(fileFullPath, this._stringify(envelopes), { mode: 0o600 }, (error) => this._onErrorHelper(error));
             });
         });
@@ -592,7 +580,7 @@
      */
     private _storeToDiskSync(payload: any) {
         try {
-            this._logger.info(Sender.TAG, "Checking existence of data storage directory: " + this._tempDir);
+            Sender._logger.info(Sender.TAG, "Checking existence of data storage directory: " + this._tempDir);
             if (!fs.existsSync(this._tempDir)) {
                 fs.mkdirSync(this._tempDir);
             }
@@ -602,7 +590,7 @@
 
             let dirSize = this._getShallowDirectorySizeSync(this._tempDir);
             if (dirSize > this._maxBytesOnDisk) {
-                this._logger.info(Sender.TAG, "Not saving data due to max size limit being met. Directory size in bytes is: " + dirSize);
+                Sender._logger.info(Sender.TAG, "Not saving data due to max size limit being met. Directory size in bytes is: " + dirSize);
                 return;
             }
 
@@ -612,11 +600,11 @@
             var fileFullPath = path.join(this._tempDir, fileName);
 
             // Mode 600 is w/r for creator and no access for anyone else (only applies on *nix)
-            this._logger.info(Sender.TAG, "saving data before crash to disk at: " + fileFullPath);
+            Sender._logger.info(Sender.TAG, "saving data before crash to disk at: " + fileFullPath);
             fs.writeFileSync(fileFullPath, payload, { mode: 0o600 });
 
         } catch (error) {
-            this._logger.error(Sender.TAG, "Error while saving data to disk: " + (error && error.message));
+            Sender._logger.error(Sender.TAG, "Error while saving data to disk: " + (error && error.message));
             this._onErrorHelper(error);
         }
     }
@@ -645,7 +633,7 @@
                                                 this.send(envelopes);
                                             }
                                             catch (error) {
-                                                this._logger.warning(Sender.TAG, "Failed to read persisted file", error)
+                                                Sender._logger.warning(Sender.TAG, "Failed to read persisted file", error)
                                             }
                                         } else {
                                             this._onErrorHelper(error);
@@ -674,7 +662,7 @@
         try {
             return JSON.stringify(payload);
         } catch (error) {
-            this._logger.warning(Sender.TAG, "Failed to serialize payload", error, payload);
+            Sender._logger.warning(Sender.TAG, "Failed to serialize payload", error, payload);
         }
     }
 
