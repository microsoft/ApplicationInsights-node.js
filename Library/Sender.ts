﻿import fs = require("fs");
import http = require("http");
import os = require("os");
import path = require("path");
import zlib = require("zlib");
import child_process = require("child_process");

import Logging = require("./Logging");
import Config = require("./Config")
import Contracts = require("../Declarations/Contracts");
import Constants = require("../Declarations/Constants");
import AutoCollectHttpDependencies = require("../AutoCollection/HttpDependencies");
import Statsbeat = require("../AutoCollection/Statsbeat");
import Util = require("./Util");
import {AzureLogger, createClientLogger} from "@azure/logger";


class Sender {
    private _logger: AzureLogger;
    private static ICACLS_PATH = `${process.env.systemdrive}/windows/system32/icacls.exe`;
    private static POWERSHELL_PATH = `${process.env.systemdrive}/windows/system32/windowspowershell/v1.0/powershell.exe`;
    private static ACLED_DIRECTORIES: { [id: string]: boolean } = {};
    private static ACL_IDENTITY: string = null;

    // the amount of time the SDK will wait between resending cached data, this buffer is to avoid any throttling from the service side
    public static WAIT_BETWEEN_RESEND = 60 * 1000; // 1 minute
    public static MAX_BYTES_ON_DISK = 50 * 1024 * 1024; // 50 mb
    public static MAX_CONNECTION_FAILURES_BEFORE_WARN = 5;
    public static CLEANUP_TIMEOUT = 60 * 60 * 1000; // 1 hour
    public static FILE_RETEMPTION_PERIOD = 7 * 24 * 60 * 60 * 1000; // 7 days
    public static TEMPDIR_PREFIX: string = "appInsights-node";
    public static OS_PROVIDES_FILE_PROTECTION = false;
    public static USE_ICACLS = os.type() === "Windows_NT";

    private _config: Config;
    private _statsbeat: Statsbeat;
    private _onSuccess: (response: string) => void;
    private _onError: (error: Error) => void;
    private _enableDiskRetryMode: boolean;
    private _numConsecutiveFailures: number;
    private _numConsecutiveRedirects: number;
    private _resendTimer: NodeJS.Timer | null;
    private _fileCleanupTimer: NodeJS.Timer;
    private _redirectedHost: string = null;
    private _tempDir: string;
    protected _resendInterval: number;
    protected _maxBytesOnDisk: number;

<<<<<<< HEAD
    constructor(config: Config, onSuccess?: (response: string) => void, onError?: (error: Error) => void) {
        this._logger = createClientLogger('ApplicationInsights:Sender');
=======
    constructor(config: Config, onSuccess?: (response: string) => void, onError?: (error: Error) => void, statsbeat?: Statsbeat) {
>>>>>>> 99aa4bd9
        this._config = config;
        this._onSuccess = onSuccess;
        this._onError = onError;
        this._statsbeat = statsbeat;
        this._enableDiskRetryMode = false;
        this._resendInterval = Sender.WAIT_BETWEEN_RESEND;
        this._maxBytesOnDisk = Sender.MAX_BYTES_ON_DISK;
        this._numConsecutiveFailures = 0;
        this._numConsecutiveRedirects = 0;
        this._resendTimer = null;
        this._fileCleanupTimer = null;
        // tmpdir is /tmp for *nix and USERDIR/AppData/Local/Temp for Windows
        this._tempDir = path.join(os.tmpdir(), Sender.TEMPDIR_PREFIX + this._config.instrumentationKey);

        if (!Sender.OS_PROVIDES_FILE_PROTECTION) {
            // Node's chmod levels do not appropriately restrict file access on Windows
            // Use the built-in command line tool ICACLS on Windows to properly restrict
            // access to the temporary directory used for disk retry mode.
            if (Sender.USE_ICACLS) {
                // This should be async - but it's currently safer to have this synchronous
                // This guarantees we can immediately fail setDiskRetryMode if we need to
                try {
                    Sender.OS_PROVIDES_FILE_PROTECTION = fs.existsSync(Sender.ICACLS_PATH);
                } catch (e) { }
                if (!Sender.OS_PROVIDES_FILE_PROTECTION) {
                    this._logger.warning("Could not find ICACLS in expected location! This is necessary to use disk retry mode on Windows.")
                }
            } else {
                // chmod works everywhere else
                Sender.OS_PROVIDES_FILE_PROTECTION = true;
            }
        }
    }

    /**
    * Enable or disable offline mode
    */
    public setDiskRetryMode(value: boolean, resendInterval?: number, maxBytesOnDisk?: number) {
        this._enableDiskRetryMode = Sender.OS_PROVIDES_FILE_PROTECTION && value;
        if (typeof resendInterval === 'number' && resendInterval >= 0) {
            this._resendInterval = Math.floor(resendInterval);
        }
        if (typeof maxBytesOnDisk === 'number' && maxBytesOnDisk >= 0) {
            this._maxBytesOnDisk = Math.floor(maxBytesOnDisk);
        }

        if (value && !Sender.OS_PROVIDES_FILE_PROTECTION) {
            this._enableDiskRetryMode = false;
            this._logger.warning("Ignoring request to enable disk retry mode. Sufficient file protection capabilities were not detected.")
        }
        if (this._enableDiskRetryMode) {
            if (this._statsbeat) {
                this._statsbeat.addFeature(Constants.StatsbeatFeature.DISK_RETRY);
            }
            // Starts file cleanup task
            if (!this._fileCleanupTimer) {
                this._fileCleanupTimer = setTimeout(() => { this._fileCleanupTask(); }, Sender.CLEANUP_TIMEOUT);
                this._fileCleanupTimer.unref();
            }
        }
        else {
            if (this._statsbeat) {
                this._statsbeat.removeFeature(Constants.StatsbeatFeature.DISK_RETRY);
            }
            if (this._fileCleanupTimer) {
                clearTimeout(this._fileCleanupTimer);
            }
        }
    }

    public async send(envelopes: Contracts.EnvelopeTelemetry[], callback?: (v: string) => void) {
        if (envelopes) {
            var endpointUrl = this._redirectedHost || this._config.endpointUrl;

            // todo: investigate specifying an agent here: https://nodejs.org/api/http.html#http_class_http_agent
            var options = {
                method: "POST",
                withCredentials: false,
                headers: <{ [key: string]: string }>{
                    "Content-Type": "application/x-json-stream"
                }
            };

<<<<<<< HEAD
        zlib.gzip(payload, (err, buffer) => {
            var dataToSend = buffer;
            if (err) {
                this._logger.warning(err);
                dataToSend = payload; // something went wrong so send without gzip
                options.headers["Content-Length"] = payload.length.toString();
            } else {
                options.headers["Content-Encoding"] = "gzip";
                options.headers["Content-Length"] = buffer.length;
            }

            this._logger.verbose(options);
=======
            let batch: string = "";
            envelopes.forEach(envelope => {
                var payload: string = this._stringify(envelope);
                if (typeof payload !== "string") {
                    return;
                }
                batch += payload + "\n";
            });
            // Remove last \n
            if (batch.length > 0) {
                batch = batch.substring(0, batch.length - 1);
            }

            let payload: Buffer = Buffer.from ? Buffer.from(batch) : new Buffer(batch);
>>>>>>> 99aa4bd9

            zlib.gzip(payload, (err, buffer) => {
                var dataToSend = buffer;
                if (err) {
                    Logging.warn(err);
                    dataToSend = payload; // something went wrong so send without gzip
                    options.headers["Content-Length"] = payload.length.toString();
                } else {
                    options.headers["Content-Encoding"] = "gzip";
                    options.headers["Content-Length"] = buffer.length.toString();
                }

                Logging.info(Sender.TAG, options);

                // Ensure this request is not captured by auto-collection.
                (<any>options)[AutoCollectHttpDependencies.disableCollectionRequestOption] = true;

                let startTime = +new Date();

<<<<<<< HEAD
                    this._logger.verbose(responseString);
                    if (typeof this._onSuccess === "function") {
                        this._onSuccess(responseString);
                    }
=======
                var requestCallback = (res: http.ClientResponse) => {
                    res.setEncoding("utf-8");
>>>>>>> 99aa4bd9

                    //returns empty if the data is accepted
                    var responseString = "";
                    res.on("data", (data: string) => {
                        responseString += data;
                    });

                    res.on("end", () => {
                        let endTime = +new Date();
                        let duration = endTime - startTime;
                        this._numConsecutiveFailures = 0;
                        if (this._enableDiskRetryMode) {
                            // try to send any cached events if the user is back online
                            if (res.statusCode === 200) {
                                if (!this._resendTimer) {
                                    this._resendTimer = setTimeout(() => {
                                        this._resendTimer = null;
                                        this._sendFirstFileOnDisk()
                                    }, this._resendInterval);
                                    this._resendTimer.unref();
                                }
                            } else if (this._isRetriable(res.statusCode)) {
                                try {
                                    if (this._statsbeat) {
                                        this._statsbeat.countRetry();
                                        if (res.statusCode === 429) {
                                            this._statsbeat.countThrottle();
                                        }
                                    }
                                    const breezeResponse = JSON.parse(responseString) as Contracts.BreezeResponse;
                                    let filteredEnvelopes: Contracts.EnvelopeTelemetry[] = [];
                                    breezeResponse.errors.forEach(error => {
                                        if (this._isRetriable(error.statusCode)) {
                                            filteredEnvelopes.push(envelopes[error.index]);
                                        }
                                    });
                                    if (filteredEnvelopes.length > 0) {
                                        this._storeToDisk(filteredEnvelopes);
                                    }
                                }
                                catch (ex) {
                                    this._storeToDisk(envelopes); // Retriable status code with not valid Breeze response
                                }
                            }
                        }
                        // Redirect handling
                        if (res.statusCode === 307 || // Temporary Redirect
                            res.statusCode === 308) { // Permanent Redirect
                            this._numConsecutiveRedirects++;
                            // To prevent circular redirects
                            if (this._numConsecutiveRedirects < 10) {
                                // Try to get redirect header
                                const locationHeader = res.headers["location"] ? res.headers["location"].toString() : null;
                                if (locationHeader) {
                                    this._redirectedHost = locationHeader;
                                    // Send to redirect endpoint as HTTPs library doesn't handle redirect automatically
                                    this.send(envelopes, callback);
                                }
                            }
                            else {
                                if (this._statsbeat) {
                                    this._statsbeat.countException();
                                }
                                if (typeof callback === "function") {
                                    callback("Error sending telemetry because of circular redirects.");
                                }
                            }

                        }
                        else {
                            if (this._statsbeat) {
                                this._statsbeat.countRequest(duration, res.statusCode === 200);
                            }
                            this._numConsecutiveRedirects = 0;
                            if (typeof callback === "function") {
                                callback(responseString);
                            }
                            Logging.info(Sender.TAG, responseString);
                            if (typeof this._onSuccess === "function") {
                                this._onSuccess(responseString);
                            }
                        }
                    });
                };

                var req = Util.makeRequest(this._config, endpointUrl, options, requestCallback);

                req.on("error", (error: Error) => {
                    // todo: handle error codes better (group to recoverable/non-recoverable and persist)
                    this._numConsecutiveFailures++;
                    if (this._statsbeat) {
                        this._statsbeat.countException();
                    }
<<<<<<< HEAD
                    this._logger.error(notice, error);
                } else {
                    let notice = "Transient failure to reach ingestion endpoint. This batch of telemetry items will be retried. Error:";
                    this._logger.warning(notice, error)
                }
                this._onErrorHelper(error);
=======
>>>>>>> 99aa4bd9

                    // Only use warn level if retries are disabled or we've had some number of consecutive failures sending data
                    // This is because warn level is printed in the console by default, and we don't want to be noisy for transient and self-recovering errors
                    // Continue informing on each failure if verbose logging is being used
                    if (!this._enableDiskRetryMode || this._numConsecutiveFailures > 0 && this._numConsecutiveFailures % Sender.MAX_CONNECTION_FAILURES_BEFORE_WARN === 0) {
                        let notice = "Ingestion endpoint could not be reached. This batch of telemetry items has been lost. Use Disk Retry Caching to enable resending of failed telemetry. Error:";
                        if (this._enableDiskRetryMode) {
                            notice = `Ingestion endpoint could not be reached ${this._numConsecutiveFailures} consecutive times. There may be resulting telemetry loss. Most recent error:`;
                        }
                        Logging.warn(Sender.TAG, notice, Util.dumpObj(error));
                    } else {
                        let notice = "Transient failure to reach ingestion endpoint. This batch of telemetry items will be retried. Error:";
                        Logging.info(Sender.TAG, notice, Util.dumpObj(error))
                    }
                    this._onErrorHelper(error);

                    if (typeof callback === "function") {
                        if (error) {
                            callback(Util.dumpObj(error));
                        }
                        else {
                            callback("Error sending telemetry");
                        }
                    }

                    if (this._enableDiskRetryMode) {
                        this._storeToDisk(envelopes);
                    }
                });

                req.write(dataToSend);
                req.end();
            });
        }
    }

    public saveOnCrash(envelopes: Contracts.EnvelopeTelemetry[]) {
        if (this._enableDiskRetryMode) {
            this._storeToDiskSync(this._stringify(envelopes));
        }
    }

    private _isRetriable(statusCode: number) {
        return (
            statusCode === 206 || // Retriable
            statusCode === 408 || // Timeout
            statusCode === 429 || // Throttle
            statusCode === 439 || // Quota
            statusCode === 500 || // Server Error
            statusCode === 503 // Server Unavilable
        );
    }

    private _runICACLS(args: string[], callback: (err: Error) => void) {
        var aclProc = child_process.spawn(Sender.ICACLS_PATH, args, <any>{ windowsHide: true });
        aclProc.on("error", (e: Error) => callback(e));
        aclProc.on("close", (code: number, signal: string) => {
            return callback(code === 0 ? null : new Error(`Setting ACL restrictions did not succeed (ICACLS returned code ${code})`));
        });
    }

    private _runICACLSSync(args: string[]) {
        // Some very old versions of Node (< 0.11) don't have this
        if (child_process.spawnSync) {
            var aclProc = child_process.spawnSync(Sender.ICACLS_PATH, args, <any>{ windowsHide: true });
            if (aclProc.error) {
                throw aclProc.error;
            } else if (aclProc.status !== 0) {
                throw new Error(`Setting ACL restrictions did not succeed (ICACLS returned code ${aclProc.status})`);
            }
        } else {
            throw new Error("Could not synchronously call ICACLS under current version of Node.js");
        }
    }

    private _getACLIdentity(callback: (error: Error, identity: string) => void) {
        if (Sender.ACL_IDENTITY) {
            return callback(null, Sender.ACL_IDENTITY);
        }
        var psProc = child_process.spawn(Sender.POWERSHELL_PATH,
            ["-Command", "[System.Security.Principal.WindowsIdentity]::GetCurrent().Name"], <any>{
                windowsHide: true,
                stdio: ['ignore', 'pipe', 'pipe'] // Needed to prevent hanging on Win 7
            });
        let data = "";
        psProc.stdout.on("data", (d: string) => data += d);
        psProc.on("error", (e: Error) => callback(e, null));
        psProc.on("close", (code: number, signal: string) => {
            Sender.ACL_IDENTITY = data && data.trim();
            return callback(
                code === 0 ? null : new Error(`Getting ACL identity did not succeed (PS returned code ${code})`),
                Sender.ACL_IDENTITY);
        });
    }

    private _getACLIdentitySync() {
        if (Sender.ACL_IDENTITY) {
            return Sender.ACL_IDENTITY;
        }
        // Some very old versions of Node (< 0.11) don't have this
        if (child_process.spawnSync) {
            var psProc = child_process.spawnSync(Sender.POWERSHELL_PATH,
                ["-Command", "[System.Security.Principal.WindowsIdentity]::GetCurrent().Name"], <any>{
                    windowsHide: true,
                    stdio: ['ignore', 'pipe', 'pipe'] // Needed to prevent hanging on Win 7
                });
            if (psProc.error) {
                throw psProc.error;
            } else if (psProc.status !== 0) {
                throw new Error(`Getting ACL identity did not succeed (PS returned code ${psProc.status})`);
            }
            Sender.ACL_IDENTITY = psProc.stdout && psProc.stdout.toString().trim();
            return Sender.ACL_IDENTITY;
        } else {
            throw new Error("Could not synchronously get ACL identity under current version of Node.js");
        }
    }

    private _getACLArguments(directory: string, identity: string) {
        return [directory,
            "/grant", "*S-1-5-32-544:(OI)(CI)F", // Full permission for Administrators
            "/grant", `${identity}:(OI)(CI)F`, // Full permission for current user
            "/inheritance:r"]; // Remove all inherited permissions
    }

    private _applyACLRules(directory: string, callback: (err: Error) => void) {
        if (!Sender.USE_ICACLS) {
            return callback(null);
        }

        // For performance, only run ACL rules if we haven't already during this session
        if (Sender.ACLED_DIRECTORIES[directory] === undefined) {
            // Avoid multiple calls race condition by setting ACLED_DIRECTORIES to false for this directory immediately
            // If batches are being failed faster than the processes spawned below return, some data won't be stored to disk
            // This is better than the alternative of potentially infinitely spawned processes
            Sender.ACLED_DIRECTORIES[directory] = false;

            // Restrict this directory to only current user and administrator access
            this._getACLIdentity((err, identity) => {
                if (err) {
                    Sender.ACLED_DIRECTORIES[directory] = false; // false is used to cache failed (vs undefined which is "not yet tried")
                    return callback(err);
                } else {
                    this._runICACLS(this._getACLArguments(directory, identity), (err) => {
                        Sender.ACLED_DIRECTORIES[directory] = !err;
                        return callback(err);
                    });
                }
            });
        } else {
            return callback(Sender.ACLED_DIRECTORIES[directory] ? null :
                new Error("Setting ACL restrictions did not succeed (cached result)"));
        }
    }

    private _applyACLRulesSync(directory: string) {
        if (Sender.USE_ICACLS) {
            // For performance, only run ACL rules if we haven't already during this session
            if (Sender.ACLED_DIRECTORIES[directory] === undefined) {
                this._runICACLSSync(this._getACLArguments(directory, this._getACLIdentitySync()));
                Sender.ACLED_DIRECTORIES[directory] = true; // If we get here, it succeeded. _runIACLSSync will throw on failures
                return;
            } else if (!Sender.ACLED_DIRECTORIES[directory]) { // falsy but not undefined
                throw new Error("Setting ACL restrictions did not succeed (cached result)");
            }
        }
    }

    private _confirmDirExists(directory: string, callback: (err: NodeJS.ErrnoException) => void): void {
        fs.lstat(directory, (err, stats) => {
            if (err && err.code === 'ENOENT') {
                fs.mkdir(directory, (err) => {
                    if (err && err.code !== 'EEXIST') { // Handle race condition by ignoring EEXIST
                        callback(err);
                    } else {
                        this._applyACLRules(directory, callback);
                    }
                });
            } else if (!err && stats.isDirectory()) {
                this._applyACLRules(directory, callback);
            } else {
                callback(err || new Error("Path existed but was not a directory"));
            }
        });
    }

    /**
     * Computes the size (in bytes) of all files in a directory at the root level. Asynchronously.
     */
    private _getShallowDirectorySize(directory: string, callback: (err: NodeJS.ErrnoException, size: number) => void) {
        // Get the directory listing
        fs.readdir(directory, (err, files) => {
            if (err) {
                return callback(err, -1);
            }

            let error: NodeJS.ErrnoException = null;
            let totalSize = 0;
            let count = 0;

            if (files.length === 0) {
                callback(null, 0);
                return;
            }

            // Query all file sizes
            for (let i = 0; i < files.length; i++) {
                fs.stat(path.join(directory, files[i]), (err, fileStats) => {
                    count++;

                    if (err) {
                        error = err;
                    } else {
                        if (fileStats.isFile()) {
                            totalSize += fileStats.size;
                        }
                    }

                    if (count === files.length) {
                        // Did we get an error?
                        if (error) {
                            callback(error, -1);
                        } else {
                            callback(error, totalSize);
                        }
                    }
                });
            }
        });
    }

    /**
     * Computes the size (in bytes) of all files in a directory at the root level. Synchronously.
     */
    private _getShallowDirectorySizeSync(directory: string): number {
        let files = fs.readdirSync(directory);
        let totalSize = 0;
        for (let i = 0; i < files.length; i++) {
            totalSize += fs.statSync(path.join(directory, files[i])).size;
        }
        return totalSize;
    }

    /**
     * Stores the payload as a json file on disk in the temp directory
     */
    private _storeToDisk(envelopes: Contracts.EnvelopeTelemetry[]) {
        // This will create the dir if it does not exist
        // Default permissions on *nix are directory listing from other users but no file creations
<<<<<<< HEAD
        this._logger.verbose("Checking existence of data storage directory: " + directory);
        this._confirmDirExists(directory, (error) => {
=======
        Logging.info(Sender.TAG, "Checking existence of data storage directory: " + this._tempDir);
        this._confirmDirExists(this._tempDir, (error) => {
>>>>>>> 99aa4bd9
            if (error) {
                this._logger.warning("Error while checking/creating directory: " + (error && error.message));
                this._onErrorHelper(error);
                return;
            }

            this._getShallowDirectorySize(this._tempDir, (err, size) => {
                if (err || size < 0) {
                    this._logger.warning("Error while checking directory size: " + (err && err.message));
                    this._onErrorHelper(err);
                    return;
                } else if (size > this._maxBytesOnDisk) {
                    this._logger.warning("Not saving data due to max size limit being met. Directory size in bytes is: " + size);
                    return;
                }

                //create file - file name for now is the timestamp, a better approach would be a UUID but that
                //would require an external dependency
                var fileName = new Date().getTime() + ".ai.json";
                var fileFullPath = path.join(this._tempDir, fileName);

                // Mode 600 is w/r for creator and no read access for others (only applies on *nix)
                // For Windows, ACL rules are applied to the entire directory (see logic in _confirmDirExists and _applyACLRules)
<<<<<<< HEAD
                this._logger.info("saving data to disk at: " + fileFullPath);
                fs.writeFile(fileFullPath, payload, {mode: 0o600}, (error) => this._onErrorHelper(error));
=======
                Logging.info(Sender.TAG, "saving data to disk at: " + fileFullPath);
                fs.writeFile(fileFullPath, this._stringify(envelopes), { mode: 0o600 }, (error) => this._onErrorHelper(error));
>>>>>>> 99aa4bd9
            });
        });
    }

    /**
     * Stores the payload as a json file on disk using sync file operations
     * this is used when storing data before crashes
     */
    private _storeToDiskSync(payload: any) {
        try {
<<<<<<< HEAD
            this._logger.info("Checking existence of data storage directory: " + directory);
            if (!fs.existsSync(directory)) {
                fs.mkdirSync(directory);
=======
            Logging.info(Sender.TAG, "Checking existence of data storage directory: " + this._tempDir);
            if (!fs.existsSync(this._tempDir)) {
                fs.mkdirSync(this._tempDir);
>>>>>>> 99aa4bd9
            }

            // Make sure permissions are valid
            this._applyACLRulesSync(this._tempDir);

            let dirSize = this._getShallowDirectorySizeSync(this._tempDir);
            if (dirSize > this._maxBytesOnDisk) {
                this._logger.info("Not saving data due to max size limit being met. Directory size in bytes is: " + dirSize);
                return;
            }

            //create file - file name for now is the timestamp, a better approach would be a UUID but that
            //would require an external dependency
            var fileName = new Date().getTime() + ".ai.json";
            var fileFullPath = path.join(this._tempDir, fileName);

            // Mode 600 is w/r for creator and no access for anyone else (only applies on *nix)
<<<<<<< HEAD
            this._logger.info("saving data before crash to disk at: " + fileFullPath);
            fs.writeFileSync(fileFullPath, payload, {mode: 0o600});
=======
            Logging.info(Sender.TAG, "saving data before crash to disk at: " + fileFullPath);
            fs.writeFileSync(fileFullPath, payload, { mode: 0o600 });
>>>>>>> 99aa4bd9

        } catch (error) {
            this._logger.error("Error while saving data to disk: " + (error && error.message));
            this._onErrorHelper(error);
        }
    }

    /**
     * Check for temp telemetry files
     * reads the first file if exist, deletes it and tries to send its load
     */
    private _sendFirstFileOnDisk(): void {

        fs.exists(this._tempDir, (exists: boolean) => {
            if (exists) {
                fs.readdir(this._tempDir, (error, files) => {
                    if (!error) {
                        files = files.filter(f => path.basename(f).indexOf(".ai.json") > -1);
                        if (files.length > 0) {
                            var firstFile = files[0];
                            var filePath = path.join(this._tempDir, firstFile);
                            fs.readFile(filePath, (error, buffer) => {
                                if (!error) {
                                    // delete the file first to prevent double sending
                                    fs.unlink(filePath, (error) => {
                                        if (!error) {
                                            try {
                                                let envelopes: Contracts.EnvelopeTelemetry[] = JSON.parse(buffer.toString());
                                                this.send(envelopes);
                                            }
                                            catch (error) {
                                                Logging.warn("Failed to read persisted file", error);
                                            }
                                        } else {
                                            this._onErrorHelper(error);
                                        }
                                    });
                                } else {
                                    this._onErrorHelper(error);
                                }
                            });
                        }
                    } else {
                        this._onErrorHelper(error);
                    }
                });
            }
        });
    }

    private _onErrorHelper(error: Error): void {
        if (typeof this._onError === "function") {
            this._onError(error);
        }
    }

    private _stringify(payload: any) {
        try {
            return JSON.stringify(payload);
        } catch (error) {
            Logging.warn("Failed to serialize payload", error, payload);
        }
    }

    private _fileCleanupTask() {
        fs.exists(this._tempDir, (exists: boolean) => {
            if (exists) {
                fs.readdir(this._tempDir, (error, files) => {
                    if (!error) {
                        files = files.filter(f => path.basename(f).indexOf(".ai.json") > -1);
                        if (files.length > 0) {

                            files.forEach(file => {
                                // Check expiration
                                let fileCreationDate: Date = new Date(parseInt(file.split(".ai.json")[0]));
                                let expired = new Date(+(new Date()) - Sender.FILE_RETEMPTION_PERIOD) > fileCreationDate;
                                if (expired) {
                                    var filePath = path.join(this._tempDir, file);
                                    fs.unlink(filePath, (error) => {
                                        if (error) {
                                            this._onErrorHelper(error);
                                        }
                                    });
                                }
                            });
                        }
                    } else {
                        this._onErrorHelper(error);
                    }
                });
            }
        });
    }
}

export = Sender;<|MERGE_RESOLUTION|>--- conflicted
+++ resolved
@@ -5,7 +5,6 @@
 import zlib = require("zlib");
 import child_process = require("child_process");
 
-import Logging = require("./Logging");
 import Config = require("./Config")
 import Contracts = require("../Declarations/Contracts");
 import Constants = require("../Declarations/Constants");
@@ -46,12 +45,8 @@
     protected _resendInterval: number;
     protected _maxBytesOnDisk: number;
 
-<<<<<<< HEAD
-    constructor(config: Config, onSuccess?: (response: string) => void, onError?: (error: Error) => void) {
+    constructor(config: Config, onSuccess?: (response: string) => void, onError?: (error: Error) => void, statsbeat?: Statsbeat) {
         this._logger = createClientLogger('ApplicationInsights:Sender');
-=======
-    constructor(config: Config, onSuccess?: (response: string) => void, onError?: (error: Error) => void, statsbeat?: Statsbeat) {
->>>>>>> 99aa4bd9
         this._config = config;
         this._onSuccess = onSuccess;
         this._onError = onError;
@@ -135,20 +130,6 @@
                 }
             };
 
-<<<<<<< HEAD
-        zlib.gzip(payload, (err, buffer) => {
-            var dataToSend = buffer;
-            if (err) {
-                this._logger.warning(err);
-                dataToSend = payload; // something went wrong so send without gzip
-                options.headers["Content-Length"] = payload.length.toString();
-            } else {
-                options.headers["Content-Encoding"] = "gzip";
-                options.headers["Content-Length"] = buffer.length;
-            }
-
-            this._logger.verbose(options);
-=======
             let batch: string = "";
             envelopes.forEach(envelope => {
                 var payload: string = this._stringify(envelope);
@@ -163,12 +144,11 @@
             }
 
             let payload: Buffer = Buffer.from ? Buffer.from(batch) : new Buffer(batch);
->>>>>>> 99aa4bd9
 
             zlib.gzip(payload, (err, buffer) => {
                 var dataToSend = buffer;
                 if (err) {
-                    Logging.warn(err);
+                    this._logger.warning(err);
                     dataToSend = payload; // something went wrong so send without gzip
                     options.headers["Content-Length"] = payload.length.toString();
                 } else {
@@ -176,22 +156,15 @@
                     options.headers["Content-Length"] = buffer.length.toString();
                 }
 
-                Logging.info(Sender.TAG, options);
+                this._logger.verbose(options);
 
                 // Ensure this request is not captured by auto-collection.
                 (<any>options)[AutoCollectHttpDependencies.disableCollectionRequestOption] = true;
 
                 let startTime = +new Date();
 
-<<<<<<< HEAD
-                    this._logger.verbose(responseString);
-                    if (typeof this._onSuccess === "function") {
-                        this._onSuccess(responseString);
-                    }
-=======
                 var requestCallback = (res: http.ClientResponse) => {
                     res.setEncoding("utf-8");
->>>>>>> 99aa4bd9
 
                     //returns empty if the data is accepted
                     var responseString = "";
@@ -269,7 +242,7 @@
                             if (typeof callback === "function") {
                                 callback(responseString);
                             }
-                            Logging.info(Sender.TAG, responseString);
+                            this._logger.verbose(responseString);
                             if (typeof this._onSuccess === "function") {
                                 this._onSuccess(responseString);
                             }
@@ -285,15 +258,6 @@
                     if (this._statsbeat) {
                         this._statsbeat.countException();
                     }
-<<<<<<< HEAD
-                    this._logger.error(notice, error);
-                } else {
-                    let notice = "Transient failure to reach ingestion endpoint. This batch of telemetry items will be retried. Error:";
-                    this._logger.warning(notice, error)
-                }
-                this._onErrorHelper(error);
-=======
->>>>>>> 99aa4bd9
 
                     // Only use warn level if retries are disabled or we've had some number of consecutive failures sending data
                     // This is because warn level is printed in the console by default, and we don't want to be noisy for transient and self-recovering errors
@@ -303,10 +267,10 @@
                         if (this._enableDiskRetryMode) {
                             notice = `Ingestion endpoint could not be reached ${this._numConsecutiveFailures} consecutive times. There may be resulting telemetry loss. Most recent error:`;
                         }
-                        Logging.warn(Sender.TAG, notice, Util.dumpObj(error));
+                        this._logger.error(notice, error);
                     } else {
                         let notice = "Transient failure to reach ingestion endpoint. This batch of telemetry items will be retried. Error:";
-                        Logging.info(Sender.TAG, notice, Util.dumpObj(error))
+                        this._logger.warning(notice, error);
                     }
                     this._onErrorHelper(error);
 
@@ -543,13 +507,8 @@
     private _storeToDisk(envelopes: Contracts.EnvelopeTelemetry[]) {
         // This will create the dir if it does not exist
         // Default permissions on *nix are directory listing from other users but no file creations
-<<<<<<< HEAD
-        this._logger.verbose("Checking existence of data storage directory: " + directory);
-        this._confirmDirExists(directory, (error) => {
-=======
-        Logging.info(Sender.TAG, "Checking existence of data storage directory: " + this._tempDir);
+        this._logger.verbose("Checking existence of data storage directory: " + this._tempDir);
         this._confirmDirExists(this._tempDir, (error) => {
->>>>>>> 99aa4bd9
             if (error) {
                 this._logger.warning("Error while checking/creating directory: " + (error && error.message));
                 this._onErrorHelper(error);
@@ -573,13 +532,8 @@
 
                 // Mode 600 is w/r for creator and no read access for others (only applies on *nix)
                 // For Windows, ACL rules are applied to the entire directory (see logic in _confirmDirExists and _applyACLRules)
-<<<<<<< HEAD
                 this._logger.info("saving data to disk at: " + fileFullPath);
-                fs.writeFile(fileFullPath, payload, {mode: 0o600}, (error) => this._onErrorHelper(error));
-=======
-                Logging.info(Sender.TAG, "saving data to disk at: " + fileFullPath);
                 fs.writeFile(fileFullPath, this._stringify(envelopes), { mode: 0o600 }, (error) => this._onErrorHelper(error));
->>>>>>> 99aa4bd9
             });
         });
     }
@@ -590,15 +544,9 @@
      */
     private _storeToDiskSync(payload: any) {
         try {
-<<<<<<< HEAD
-            this._logger.info("Checking existence of data storage directory: " + directory);
-            if (!fs.existsSync(directory)) {
-                fs.mkdirSync(directory);
-=======
-            Logging.info(Sender.TAG, "Checking existence of data storage directory: " + this._tempDir);
+            this._logger.info("Checking existence of data storage directory: " + this._tempDir);
             if (!fs.existsSync(this._tempDir)) {
                 fs.mkdirSync(this._tempDir);
->>>>>>> 99aa4bd9
             }
 
             // Make sure permissions are valid
@@ -616,13 +564,8 @@
             var fileFullPath = path.join(this._tempDir, fileName);
 
             // Mode 600 is w/r for creator and no access for anyone else (only applies on *nix)
-<<<<<<< HEAD
             this._logger.info("saving data before crash to disk at: " + fileFullPath);
-            fs.writeFileSync(fileFullPath, payload, {mode: 0o600});
-=======
-            Logging.info(Sender.TAG, "saving data before crash to disk at: " + fileFullPath);
             fs.writeFileSync(fileFullPath, payload, { mode: 0o600 });
->>>>>>> 99aa4bd9
 
         } catch (error) {
             this._logger.error("Error while saving data to disk: " + (error && error.message));
@@ -654,7 +597,7 @@
                                                 this.send(envelopes);
                                             }
                                             catch (error) {
-                                                Logging.warn("Failed to read persisted file", error);
+                                                this._logger.warning("Failed to read persisted file", error)
                                             }
                                         } else {
                                             this._onErrorHelper(error);
@@ -683,7 +626,7 @@
         try {
             return JSON.stringify(payload);
         } catch (error) {
-            Logging.warn("Failed to serialize payload", error, payload);
+            this._logger.warning("Failed to serialize payload", error, payload);
         }
     }
 
