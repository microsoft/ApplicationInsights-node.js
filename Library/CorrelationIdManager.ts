import Util = require("./Util");
import Config = require("./Config");
import {AzureLogger, createClientLogger} from "@azure/logger";

class CorrelationIdManager {
    private static TAG = "CorrelationIdManager";
    private static _handle: NodeJS.Timer;
    public static correlationIdPrefix = "cid-v1:";
    public static w3cEnabled = true;

    // To avoid extraneous HTTP requests, we maintain a queue of callbacks waiting on a particular appId lookup,
    // as well as a cache of completed lookups so future requests can be resolved immediately.
    private static pendingLookups: { [key: string]: Function[] } = {};
    private static completedLookups: { [key: string]: string } = {};

    private static requestIdMaxLength = 1024;
    private static currentRootId = Util.randomu32();
    private static _logger: AzureLogger = createClientLogger('ApplicationInsights:CorrelationIdManager');

    public static queryCorrelationId(config: Config, callback: (correlationId: string) => void) {
        // GET request to `${this.endpointBase}/api/profiles/${this.instrumentationKey}/appId`
        // If it 404s, the iKey is bad and we should give up
        // If it fails otherwise, try again later
        const appIdUrlString = `${config.profileQueryEndpoint}/api/profiles/${config.instrumentationKey}/appId`;

        if (CorrelationIdManager.completedLookups.hasOwnProperty(appIdUrlString)) {
            callback(CorrelationIdManager.completedLookups[appIdUrlString]);
            return;
        } else if (CorrelationIdManager.pendingLookups[appIdUrlString]) {
            CorrelationIdManager.pendingLookups[appIdUrlString].push(callback);
            return;
        }

        CorrelationIdManager.pendingLookups[appIdUrlString] = [callback];

        const fetchAppId = () => {
            if (!CorrelationIdManager.pendingLookups[appIdUrlString]) {
                // This query has been cancelled.
                return;
            }

            const requestOptions = {
                method: 'GET',
                // Ensure this request is not captured by auto-collection.
                // Note: we don't refer to the property in HttpDependencyParser because that would cause a cyclical dependency
                disableAppInsightsAutoCollection: true
            };

            this._logger.verbose(CorrelationIdManager.TAG, requestOptions);
            const req = Util.makeRequest(config, appIdUrlString, requestOptions, (res) => {
                if (res.statusCode === 200) {
                    // Success; extract the appId from the body
                    let appId = "";
                    res.setEncoding("utf-8");
                    res.on('data', (data: any) => {
                        appId += data;
                    });
                    res.on('end', () => {
                        this._logger.info(CorrelationIdManager.TAG, appId)
                        const result = CorrelationIdManager.correlationIdPrefix + appId;
                        CorrelationIdManager.completedLookups[appIdUrlString] = result;
                        if (CorrelationIdManager.pendingLookups[appIdUrlString]) {
                            CorrelationIdManager.pendingLookups[appIdUrlString].forEach((cb) => cb(result));
                        }
                        delete CorrelationIdManager.pendingLookups[appIdUrlString];
                    });
                } else if (res.statusCode >= 400 && res.statusCode < 500) {
                    // Not found, probably a bad key. Do not try again.
                    CorrelationIdManager.completedLookups[appIdUrlString] = undefined;
                    delete CorrelationIdManager.pendingLookups[appIdUrlString];
                }
                else {
                    // Keep retrying
                    return;
                }
                // Do not retry
                if (CorrelationIdManager._handle) {
                    clearTimeout(CorrelationIdManager._handle);
                    CorrelationIdManager._handle = undefined;
                }
            });
            if (req) {
                req.on('error', (error: Error) => {
                    // Unable to contact endpoint.
                    // Do nothing for now.
<<<<<<< HEAD
                    this._logger.warning(CorrelationIdManager.TAG, error);
=======
                    Logging.warn(CorrelationIdManager.TAG, error);
                    if (this._handle) {
                        clearTimeout(CorrelationIdManager._handle);
                        CorrelationIdManager._handle = undefined;
                    }
>>>>>>> 577354ca
                });
                req.end();
            }
        };
        if (!CorrelationIdManager._handle) {
            CorrelationIdManager._handle = <any>setTimeout(fetchAppId, config.correlationIdRetryIntervalMs);
            CorrelationIdManager._handle.unref(); // Don't block apps from terminating
        }
        // Initial fetch
        setImmediate(fetchAppId);
    }

    public static cancelCorrelationIdQuery(config: Config, callback: (correlationId: string) => void) {
        const appIdUrlString = `${config.profileQueryEndpoint}/api/profiles/${config.instrumentationKey}/appId`;
        const pendingLookups = CorrelationIdManager.pendingLookups[appIdUrlString];
        if (pendingLookups) {
            CorrelationIdManager.pendingLookups[appIdUrlString] = pendingLookups.filter((cb) => cb != callback);
            if (CorrelationIdManager.pendingLookups[appIdUrlString].length == 0) {
                delete CorrelationIdManager.pendingLookups[appIdUrlString];
            }
        }
    }

    /**
     * Generate a request Id according to https://github.com/lmolkova/correlation/blob/master/hierarchical_request_id.md
     * @param parentId
     */
    public static generateRequestId(parentId: string): string {
        if (parentId) {
            parentId = parentId[0] == '|' ? parentId : '|' + parentId;
            if (parentId[parentId.length - 1] !== '.') {
                parentId += '.';
            }

            const suffix = (CorrelationIdManager.currentRootId++).toString(16);

            return CorrelationIdManager.appendSuffix(parentId, suffix, '_')
        } else {
            return CorrelationIdManager.generateRootId();
        }
    }

    /**
     * Given a hierarchical identifier of the form |X.*
     * return the root identifier X
     * @param id
     */
    public static getRootId(id: string): string {
        let endIndex = id.indexOf('.');
        if (endIndex < 0) {
            endIndex = id.length;
        }

        const startIndex = id[0] === '|' ? 1 : 0;
        return id.substring(startIndex, endIndex);
    }

    private static generateRootId(): string {
        return '|' + Util.w3cTraceId() + '.';
    }

    private static appendSuffix(parentId: string, suffix: string, delimiter: string): string {
        if (parentId.length + suffix.length < CorrelationIdManager.requestIdMaxLength) {
            return parentId + suffix + delimiter;
        }

        // Combined identifier would be too long, so we must truncate it.
        // We need 9 characters of space: 8 for the overflow ID, 1 for the
        // overflow delimiter '#'
        let trimPosition = CorrelationIdManager.requestIdMaxLength - 9;
        if (parentId.length > trimPosition) {
            for (; trimPosition > 1; --trimPosition) {
                const c = parentId[trimPosition - 1];
                if (c === '.' || c === '_') {
                    break;
                }
            }
        }

        if (trimPosition <= 1) {
            // parentId is not a valid ID
            return CorrelationIdManager.generateRootId();
        }

        suffix = Util.randomu32().toString(16);
        while (suffix.length < 8) {
            suffix = '0' + suffix;
        }
        return parentId.substring(0, trimPosition) + suffix + '#';
    }
}

export = CorrelationIdManager;
<|MERGE_RESOLUTION|>--- conflicted
+++ resolved
@@ -1,187 +1,183 @@
-import Util = require("./Util");
-import Config = require("./Config");
-import {AzureLogger, createClientLogger} from "@azure/logger";
-
-class CorrelationIdManager {
-    private static TAG = "CorrelationIdManager";
-    private static _handle: NodeJS.Timer;
-    public static correlationIdPrefix = "cid-v1:";
-    public static w3cEnabled = true;
-
-    // To avoid extraneous HTTP requests, we maintain a queue of callbacks waiting on a particular appId lookup,
-    // as well as a cache of completed lookups so future requests can be resolved immediately.
-    private static pendingLookups: { [key: string]: Function[] } = {};
-    private static completedLookups: { [key: string]: string } = {};
-
-    private static requestIdMaxLength = 1024;
-    private static currentRootId = Util.randomu32();
-    private static _logger: AzureLogger = createClientLogger('ApplicationInsights:CorrelationIdManager');
-
-    public static queryCorrelationId(config: Config, callback: (correlationId: string) => void) {
-        // GET request to `${this.endpointBase}/api/profiles/${this.instrumentationKey}/appId`
-        // If it 404s, the iKey is bad and we should give up
-        // If it fails otherwise, try again later
-        const appIdUrlString = `${config.profileQueryEndpoint}/api/profiles/${config.instrumentationKey}/appId`;
-
-        if (CorrelationIdManager.completedLookups.hasOwnProperty(appIdUrlString)) {
-            callback(CorrelationIdManager.completedLookups[appIdUrlString]);
-            return;
-        } else if (CorrelationIdManager.pendingLookups[appIdUrlString]) {
-            CorrelationIdManager.pendingLookups[appIdUrlString].push(callback);
-            return;
-        }
-
-        CorrelationIdManager.pendingLookups[appIdUrlString] = [callback];
-
-        const fetchAppId = () => {
-            if (!CorrelationIdManager.pendingLookups[appIdUrlString]) {
-                // This query has been cancelled.
-                return;
-            }
-
-            const requestOptions = {
-                method: 'GET',
-                // Ensure this request is not captured by auto-collection.
-                // Note: we don't refer to the property in HttpDependencyParser because that would cause a cyclical dependency
-                disableAppInsightsAutoCollection: true
-            };
-
-            this._logger.verbose(CorrelationIdManager.TAG, requestOptions);
-            const req = Util.makeRequest(config, appIdUrlString, requestOptions, (res) => {
-                if (res.statusCode === 200) {
-                    // Success; extract the appId from the body
-                    let appId = "";
-                    res.setEncoding("utf-8");
-                    res.on('data', (data: any) => {
-                        appId += data;
-                    });
-                    res.on('end', () => {
-                        this._logger.info(CorrelationIdManager.TAG, appId)
-                        const result = CorrelationIdManager.correlationIdPrefix + appId;
-                        CorrelationIdManager.completedLookups[appIdUrlString] = result;
-                        if (CorrelationIdManager.pendingLookups[appIdUrlString]) {
-                            CorrelationIdManager.pendingLookups[appIdUrlString].forEach((cb) => cb(result));
-                        }
-                        delete CorrelationIdManager.pendingLookups[appIdUrlString];
-                    });
-                } else if (res.statusCode >= 400 && res.statusCode < 500) {
-                    // Not found, probably a bad key. Do not try again.
-                    CorrelationIdManager.completedLookups[appIdUrlString] = undefined;
-                    delete CorrelationIdManager.pendingLookups[appIdUrlString];
-                }
-                else {
-                    // Keep retrying
-                    return;
-                }
-                // Do not retry
-                if (CorrelationIdManager._handle) {
-                    clearTimeout(CorrelationIdManager._handle);
-                    CorrelationIdManager._handle = undefined;
-                }
-            });
-            if (req) {
-                req.on('error', (error: Error) => {
-                    // Unable to contact endpoint.
-                    // Do nothing for now.
-<<<<<<< HEAD
-                    this._logger.warning(CorrelationIdManager.TAG, error);
-=======
-                    Logging.warn(CorrelationIdManager.TAG, error);
-                    if (this._handle) {
-                        clearTimeout(CorrelationIdManager._handle);
-                        CorrelationIdManager._handle = undefined;
-                    }
->>>>>>> 577354ca
-                });
-                req.end();
-            }
-        };
-        if (!CorrelationIdManager._handle) {
-            CorrelationIdManager._handle = <any>setTimeout(fetchAppId, config.correlationIdRetryIntervalMs);
-            CorrelationIdManager._handle.unref(); // Don't block apps from terminating
-        }
-        // Initial fetch
-        setImmediate(fetchAppId);
-    }
-
-    public static cancelCorrelationIdQuery(config: Config, callback: (correlationId: string) => void) {
-        const appIdUrlString = `${config.profileQueryEndpoint}/api/profiles/${config.instrumentationKey}/appId`;
-        const pendingLookups = CorrelationIdManager.pendingLookups[appIdUrlString];
-        if (pendingLookups) {
-            CorrelationIdManager.pendingLookups[appIdUrlString] = pendingLookups.filter((cb) => cb != callback);
-            if (CorrelationIdManager.pendingLookups[appIdUrlString].length == 0) {
-                delete CorrelationIdManager.pendingLookups[appIdUrlString];
-            }
-        }
-    }
-
-    /**
-     * Generate a request Id according to https://github.com/lmolkova/correlation/blob/master/hierarchical_request_id.md
-     * @param parentId
-     */
-    public static generateRequestId(parentId: string): string {
-        if (parentId) {
-            parentId = parentId[0] == '|' ? parentId : '|' + parentId;
-            if (parentId[parentId.length - 1] !== '.') {
-                parentId += '.';
-            }
-
-            const suffix = (CorrelationIdManager.currentRootId++).toString(16);
-
-            return CorrelationIdManager.appendSuffix(parentId, suffix, '_')
-        } else {
-            return CorrelationIdManager.generateRootId();
-        }
-    }
-
-    /**
-     * Given a hierarchical identifier of the form |X.*
-     * return the root identifier X
-     * @param id
-     */
-    public static getRootId(id: string): string {
-        let endIndex = id.indexOf('.');
-        if (endIndex < 0) {
-            endIndex = id.length;
-        }
-
-        const startIndex = id[0] === '|' ? 1 : 0;
-        return id.substring(startIndex, endIndex);
-    }
-
-    private static generateRootId(): string {
-        return '|' + Util.w3cTraceId() + '.';
-    }
-
-    private static appendSuffix(parentId: string, suffix: string, delimiter: string): string {
-        if (parentId.length + suffix.length < CorrelationIdManager.requestIdMaxLength) {
-            return parentId + suffix + delimiter;
-        }
-
-        // Combined identifier would be too long, so we must truncate it.
-        // We need 9 characters of space: 8 for the overflow ID, 1 for the
-        // overflow delimiter '#'
-        let trimPosition = CorrelationIdManager.requestIdMaxLength - 9;
-        if (parentId.length > trimPosition) {
-            for (; trimPosition > 1; --trimPosition) {
-                const c = parentId[trimPosition - 1];
-                if (c === '.' || c === '_') {
-                    break;
-                }
-            }
-        }
-
-        if (trimPosition <= 1) {
-            // parentId is not a valid ID
-            return CorrelationIdManager.generateRootId();
-        }
-
-        suffix = Util.randomu32().toString(16);
-        while (suffix.length < 8) {
-            suffix = '0' + suffix;
-        }
-        return parentId.substring(0, trimPosition) + suffix + '#';
-    }
-}
-
-export = CorrelationIdManager;
+import Util = require("./Util");
+import Config = require("./Config");
+import {AzureLogger, createClientLogger} from "@azure/logger";
+
+class CorrelationIdManager {
+    private static TAG = "CorrelationIdManager";
+    private static _handle: NodeJS.Timer;
+    public static correlationIdPrefix = "cid-v1:";
+    public static w3cEnabled = true;
+
+    // To avoid extraneous HTTP requests, we maintain a queue of callbacks waiting on a particular appId lookup,
+    // as well as a cache of completed lookups so future requests can be resolved immediately.
+    private static pendingLookups: { [key: string]: Function[] } = {};
+    private static completedLookups: { [key: string]: string } = {};
+
+    private static requestIdMaxLength = 1024;
+    private static currentRootId = Util.randomu32();
+    private static _logger: AzureLogger = createClientLogger('ApplicationInsights:CorrelationIdManager');
+
+    public static queryCorrelationId(config: Config, callback: (correlationId: string) => void) {
+        // GET request to `${this.endpointBase}/api/profiles/${this.instrumentationKey}/appId`
+        // If it 404s, the iKey is bad and we should give up
+        // If it fails otherwise, try again later
+        const appIdUrlString = `${config.profileQueryEndpoint}/api/profiles/${config.instrumentationKey}/appId`;
+
+        if (CorrelationIdManager.completedLookups.hasOwnProperty(appIdUrlString)) {
+            callback(CorrelationIdManager.completedLookups[appIdUrlString]);
+            return;
+        } else if (CorrelationIdManager.pendingLookups[appIdUrlString]) {
+            CorrelationIdManager.pendingLookups[appIdUrlString].push(callback);
+            return;
+        }
+
+        CorrelationIdManager.pendingLookups[appIdUrlString] = [callback];
+
+        const fetchAppId = () => {
+            if (!CorrelationIdManager.pendingLookups[appIdUrlString]) {
+                // This query has been cancelled.
+                return;
+            }
+
+            const requestOptions = {
+                method: 'GET',
+                // Ensure this request is not captured by auto-collection.
+                // Note: we don't refer to the property in HttpDependencyParser because that would cause a cyclical dependency
+                disableAppInsightsAutoCollection: true
+            };
+
+            this._logger.verbose(CorrelationIdManager.TAG, requestOptions);
+            const req = Util.makeRequest(config, appIdUrlString, requestOptions, (res) => {
+                if (res.statusCode === 200) {
+                    // Success; extract the appId from the body
+                    let appId = "";
+                    res.setEncoding("utf-8");
+                    res.on('data', (data: any) => {
+                        appId += data;
+                    });
+                    res.on('end', () => {
+                        this._logger.info(CorrelationIdManager.TAG, appId)
+                        const result = CorrelationIdManager.correlationIdPrefix + appId;
+                        CorrelationIdManager.completedLookups[appIdUrlString] = result;
+                        if (CorrelationIdManager.pendingLookups[appIdUrlString]) {
+                            CorrelationIdManager.pendingLookups[appIdUrlString].forEach((cb) => cb(result));
+                        }
+                        delete CorrelationIdManager.pendingLookups[appIdUrlString];
+                    });
+                } else if (res.statusCode >= 400 && res.statusCode < 500) {
+                    // Not found, probably a bad key. Do not try again.
+                    CorrelationIdManager.completedLookups[appIdUrlString] = undefined;
+                    delete CorrelationIdManager.pendingLookups[appIdUrlString];
+                }
+                else {
+                    // Keep retrying
+                    return;
+                }
+                // Do not retry
+                if (CorrelationIdManager._handle) {
+                    clearTimeout(CorrelationIdManager._handle);
+                    CorrelationIdManager._handle = undefined;
+                }
+            });
+            if (req) {
+                req.on('error', (error: Error) => {
+                    // Unable to contact endpoint.
+                    // Do nothing for now.
+                    this._logger.warning(CorrelationIdManager.TAG, error);
+                    if (this._handle) {
+                        clearTimeout(CorrelationIdManager._handle);
+                        CorrelationIdManager._handle = undefined;
+                    }
+                });
+                req.end();
+            }
+        };
+        if (!CorrelationIdManager._handle) {
+            CorrelationIdManager._handle = <any>setTimeout(fetchAppId, config.correlationIdRetryIntervalMs);
+            CorrelationIdManager._handle.unref(); // Don't block apps from terminating
+        }
+        // Initial fetch
+        setImmediate(fetchAppId);
+    }
+
+    public static cancelCorrelationIdQuery(config: Config, callback: (correlationId: string) => void) {
+        const appIdUrlString = `${config.profileQueryEndpoint}/api/profiles/${config.instrumentationKey}/appId`;
+        const pendingLookups = CorrelationIdManager.pendingLookups[appIdUrlString];
+        if (pendingLookups) {
+            CorrelationIdManager.pendingLookups[appIdUrlString] = pendingLookups.filter((cb) => cb != callback);
+            if (CorrelationIdManager.pendingLookups[appIdUrlString].length == 0) {
+                delete CorrelationIdManager.pendingLookups[appIdUrlString];
+            }
+        }
+    }
+
+    /**
+     * Generate a request Id according to https://github.com/lmolkova/correlation/blob/master/hierarchical_request_id.md
+     * @param parentId
+     */
+    public static generateRequestId(parentId: string): string {
+        if (parentId) {
+            parentId = parentId[0] == '|' ? parentId : '|' + parentId;
+            if (parentId[parentId.length - 1] !== '.') {
+                parentId += '.';
+            }
+
+            const suffix = (CorrelationIdManager.currentRootId++).toString(16);
+
+            return CorrelationIdManager.appendSuffix(parentId, suffix, '_')
+        } else {
+            return CorrelationIdManager.generateRootId();
+        }
+    }
+
+    /**
+     * Given a hierarchical identifier of the form |X.*
+     * return the root identifier X
+     * @param id
+     */
+    public static getRootId(id: string): string {
+        let endIndex = id.indexOf('.');
+        if (endIndex < 0) {
+            endIndex = id.length;
+        }
+
+        const startIndex = id[0] === '|' ? 1 : 0;
+        return id.substring(startIndex, endIndex);
+    }
+
+    private static generateRootId(): string {
+        return '|' + Util.w3cTraceId() + '.';
+    }
+
+    private static appendSuffix(parentId: string, suffix: string, delimiter: string): string {
+        if (parentId.length + suffix.length < CorrelationIdManager.requestIdMaxLength) {
+            return parentId + suffix + delimiter;
+        }
+
+        // Combined identifier would be too long, so we must truncate it.
+        // We need 9 characters of space: 8 for the overflow ID, 1 for the
+        // overflow delimiter '#'
+        let trimPosition = CorrelationIdManager.requestIdMaxLength - 9;
+        if (parentId.length > trimPosition) {
+            for (; trimPosition > 1; --trimPosition) {
+                const c = parentId[trimPosition - 1];
+                if (c === '.' || c === '_') {
+                    break;
+                }
+            }
+        }
+
+        if (trimPosition <= 1) {
+            // parentId is not a valid ID
+            return CorrelationIdManager.generateRootId();
+        }
+
+        suffix = Util.randomu32().toString(16);
+        while (suffix.length < 8) {
+            suffix = '0' + suffix;
+        }
+        return parentId.substring(0, trimPosition) + suffix + '#';
+    }
+}
+
+export = CorrelationIdManager;