import https = require("https");

import AuthorizationHandler = require("./AuthorizationHandler");
import Config = require("./Config");
import AutoCollectHttpDependencies = require("../AutoCollection/HttpDependencies");
import Logging = require("./Logging");
import QuickPulseUtil = require("./QuickPulseUtil");
import Util = require("./Util");
import url = require("url");

// Types
import * as http from "http";
import * as Contracts from "../Declarations/Contracts";

const QuickPulseConfig = {
    method: "POST",
    time: "x-ms-qps-transmission-time",
    pollingIntervalHint: "x-ms-qps-service-polling-interval-hint",
<<<<<<< HEAD
    endpointRedirect: "x-ms-qps-service-endpoint-redirect",
=======
    endpointRedirect: "x-ms-qps-service-endpoint-redirect-v2",
>>>>>>> 6cc5bf55
    instanceName: "x-ms-qps-instance-name",
    streamId: "x-ms-qps-stream-id",
    machineName: "x-ms-qps-machine-name",
    roleName: "x-ms-qps-role-name",
    streamid: "x-ms-qps-stream-id",
    invariantVersion: "x-ms-qps-invariant-version",
    subscribed: "x-ms-qps-subscribed"
};

class QuickPulseSender {
    private static TAG = "QuickPulseSender";
    private static MAX_QPS_FAILURES_BEFORE_WARN = 25;

    private _config: Config;
    private _consecutiveErrors: number;
    private _getAuthorizationHandler: (config: Config) => AuthorizationHandler;

    constructor(config: Config, getAuthorizationHandler?: (config: Config) => AuthorizationHandler) {
        this._config = config;
        this._consecutiveErrors = 0;
        this._getAuthorizationHandler = getAuthorizationHandler;
    }

<<<<<<< HEAD
    public ping(envelope: Contracts.EnvelopeQuickPulse, 
            redirectedHostEndpoint: string,
            done: (shouldPOST?: boolean, res?: http.IncomingMessage, redirectedHost?: string, pollingIntervalHint?: number) => void,
        ): void {
        
=======
    public ping(envelope: Contracts.EnvelopeQuickPulse,
        redirectedHostEndpoint: string,
        done: (shouldPOST?: boolean, res?: http.IncomingMessage, redirectedHost?: string, pollingIntervalHint?: number) => void
    ): void {

>>>>>>> 6cc5bf55
        let pingHeaders: { name: string, value: string }[] = [
            { name: QuickPulseConfig.streamId, value: envelope.StreamId },
            { name: QuickPulseConfig.machineName, value: envelope.MachineName },
            { name: QuickPulseConfig.roleName, value: envelope.RoleName },
            { name: QuickPulseConfig.instanceName, value: envelope.Instance },
            { name: QuickPulseConfig.invariantVersion, value: envelope.InvariantVersion.toString() }
        ];
        this._submitData(envelope, redirectedHostEndpoint, done, "ping", pingHeaders);
    }

<<<<<<< HEAD
    public post(envelope: Contracts.EnvelopeQuickPulse, 
            redirectedHostEndpoint: string,
            done: (shouldPOST?: boolean, res?: http.IncomingMessage, redirectedHost?: string, pollingIntervalHint?: number) => void,
        ): void {

        // Important: When POSTing data, envelope must be an array
        this._submitData([envelope], redirectedHostEndpoint, done, "post");
    }

    private _submitData(envelope: Contracts.EnvelopeQuickPulse | Contracts.EnvelopeQuickPulse[], 
            redirectedHostEndpoint: string,
            done: (shouldPOST?: boolean, res?: http.IncomingMessage, redirectedHost?: string, pollingIntervalHint?: number) => void, 
            postOrPing: "post" | "ping", 
            additionalHeaders?: { name: string, value: string }[]
        ): void {

        const payload = JSON.stringify(envelope);
=======
    public async post(envelope: Contracts.EnvelopeQuickPulse,
        redirectedHostEndpoint: string,
        done: (shouldPOST?: boolean, res?: http.IncomingMessage, redirectedHost?: string, pollingIntervalHint?: number) => void
    ): Promise<void> {

        // Important: When POSTing data, envelope must be an array
        await this._submitData([envelope], redirectedHostEndpoint, done, "post");
    }

    private async _submitData(envelope: Contracts.EnvelopeQuickPulse | Contracts.EnvelopeQuickPulse[],
        redirectedHostEndpoint: string,
        done: (shouldPOST?: boolean, res?: http.IncomingMessage, redirectedHost?: string, pollingIntervalHint?: number) => void,
        postOrPing: "post" | "ping",
        additionalHeaders?: { name: string, value: string }[]
    ): Promise<void> {

        const payload = Util.stringify(envelope);
>>>>>>> 6cc5bf55
        var options = {
            [AutoCollectHttpDependencies.disableCollectionRequestOption]: true,
            host: (redirectedHostEndpoint && redirectedHostEndpoint.length > 0) ? redirectedHostEndpoint : this._config.quickPulseHost,
            method: QuickPulseConfig.method,
            path: `/QuickPulseService.svc/${postOrPing}?ikey=${this._config.instrumentationKey}`,
            headers: {
                "Expect": "100-continue",
                [QuickPulseConfig.time]: QuickPulseUtil.getTransmissionTime(), // unit = 100s of nanoseconds
                "Content-Type": "application\/json",
                "Content-Length": Buffer.byteLength(payload)
            }
        };

        if (additionalHeaders && additionalHeaders.length > 0) {
            additionalHeaders.forEach(header => options.headers[header.name] = header.value);
        }

<<<<<<< HEAD
=======
        if (postOrPing === "post") {
            let authHandler = this._getAuthorizationHandler ? this._getAuthorizationHandler(this._config) : null;
            if (authHandler) {
                try {
                    // Add bearer token
                    await authHandler.addAuthorizationHeader(options);
                }
                catch (authError) {
                    let notice = "Failed to get AAD bearer token for the Application. Error:";
                    Logging.info(QuickPulseSender.TAG, notice, authError);
                    // Do not send request to Quickpulse if auth fails, data will be dropped
                    return;
                }
            }
        }

>>>>>>> 6cc5bf55
        // HTTPS only
        if (this._config.httpsAgent) {
            (<any>options).agent = this._config.httpsAgent;
        } else {
            (<any>options).agent = Util.tlsRestrictedAgent;
        }

        const req = https.request(options, (res: http.IncomingMessage) => {
<<<<<<< HEAD
            const shouldPOSTData = res.headers[QuickPulseConfig.subscribed] === "true";
            const redirectHeader = res.headers[QuickPulseConfig.endpointRedirect];
            const pollingIntervalHint = res.headers[QuickPulseConfig.pollingIntervalHint] as number;
            this._consecutiveErrors = 0;
            done(shouldPOSTData, res, redirectHeader, pollingIntervalHint);
        });
        req.on("error", (error: Error) => {
            // Unable to contact qps endpoint.
            // Do nothing for now.
            this._consecutiveErrors++;

            // LOG every error, but WARN instead when X number of consecutive errors occur
            let notice = `Transient error connecting to the Live Metrics endpoint. This packet will not appear in your Live Metrics Stream. Error:`;
            if (this._consecutiveErrors % QuickPulseSender.MAX_QPS_FAILURES_BEFORE_WARN === 0) {
                notice = `Live Metrics endpoint could not be reached ${this._consecutiveErrors} consecutive times. Most recent error:`;
                Logging.warn(QuickPulseSender.TAG, notice, error);
            } else {
                // Potentially transient error, do not change the ping/post state yet.
                Logging.info(QuickPulseSender.TAG, notice, error);
=======
            if (res.statusCode == 200) {
                const shouldPOSTData = res.headers[QuickPulseConfig.subscribed] === "true";
                const redirectHeader = res.headers[QuickPulseConfig.endpointRedirect] ? new url.URL(res.headers[QuickPulseConfig.endpointRedirect].toString()).host : null;

                const pollingIntervalHint = res.headers[QuickPulseConfig.pollingIntervalHint] ? parseInt(res.headers[QuickPulseConfig.pollingIntervalHint].toString()) : null;
                this._consecutiveErrors = 0;
                done(shouldPOSTData, res, redirectHeader, pollingIntervalHint);
            }
            else {
                this._onError("StatusCode:" + res.statusCode + " StatusMessage:" + res.statusMessage);
                done();
>>>>>>> 6cc5bf55
            }
        });

        req.on("error", (error: Error) => {
            this._onError(error);
            done();
        });

        req.write(payload);
        req.end();
    }

    private _onError(error: Error | string) {
        // Unable to contact qps endpoint.
        // Do nothing for now.
        this._consecutiveErrors++;
        // LOG every error, but WARN instead when X number of consecutive errors occur
        let notice = "Transient error connecting to the Live Metrics endpoint. This packet will not appear in your Live Metrics Stream. Error:";
        if (this._consecutiveErrors % QuickPulseSender.MAX_QPS_FAILURES_BEFORE_WARN === 0) {
            notice = `Live Metrics endpoint could not be reached ${this._consecutiveErrors} consecutive times. Most recent error:`;
            Logging.warn(QuickPulseSender.TAG, notice, error);
        } else {
            // Potentially transient error, do not change the ping/post state yet.
            Logging.info(QuickPulseSender.TAG, notice, error);
        }
    }
}

export = QuickPulseSender;<|MERGE_RESOLUTION|>--- conflicted
+++ resolved
@@ -16,11 +16,7 @@
     method: "POST",
     time: "x-ms-qps-transmission-time",
     pollingIntervalHint: "x-ms-qps-service-polling-interval-hint",
-<<<<<<< HEAD
-    endpointRedirect: "x-ms-qps-service-endpoint-redirect",
-=======
     endpointRedirect: "x-ms-qps-service-endpoint-redirect-v2",
->>>>>>> 6cc5bf55
     instanceName: "x-ms-qps-instance-name",
     streamId: "x-ms-qps-stream-id",
     machineName: "x-ms-qps-machine-name",
@@ -44,19 +40,11 @@
         this._getAuthorizationHandler = getAuthorizationHandler;
     }
 
-<<<<<<< HEAD
-    public ping(envelope: Contracts.EnvelopeQuickPulse, 
-            redirectedHostEndpoint: string,
-            done: (shouldPOST?: boolean, res?: http.IncomingMessage, redirectedHost?: string, pollingIntervalHint?: number) => void,
-        ): void {
-        
-=======
     public ping(envelope: Contracts.EnvelopeQuickPulse,
         redirectedHostEndpoint: string,
         done: (shouldPOST?: boolean, res?: http.IncomingMessage, redirectedHost?: string, pollingIntervalHint?: number) => void
     ): void {
 
->>>>>>> 6cc5bf55
         let pingHeaders: { name: string, value: string }[] = [
             { name: QuickPulseConfig.streamId, value: envelope.StreamId },
             { name: QuickPulseConfig.machineName, value: envelope.MachineName },
@@ -67,25 +55,6 @@
         this._submitData(envelope, redirectedHostEndpoint, done, "ping", pingHeaders);
     }
 
-<<<<<<< HEAD
-    public post(envelope: Contracts.EnvelopeQuickPulse, 
-            redirectedHostEndpoint: string,
-            done: (shouldPOST?: boolean, res?: http.IncomingMessage, redirectedHost?: string, pollingIntervalHint?: number) => void,
-        ): void {
-
-        // Important: When POSTing data, envelope must be an array
-        this._submitData([envelope], redirectedHostEndpoint, done, "post");
-    }
-
-    private _submitData(envelope: Contracts.EnvelopeQuickPulse | Contracts.EnvelopeQuickPulse[], 
-            redirectedHostEndpoint: string,
-            done: (shouldPOST?: boolean, res?: http.IncomingMessage, redirectedHost?: string, pollingIntervalHint?: number) => void, 
-            postOrPing: "post" | "ping", 
-            additionalHeaders?: { name: string, value: string }[]
-        ): void {
-
-        const payload = JSON.stringify(envelope);
-=======
     public async post(envelope: Contracts.EnvelopeQuickPulse,
         redirectedHostEndpoint: string,
         done: (shouldPOST?: boolean, res?: http.IncomingMessage, redirectedHost?: string, pollingIntervalHint?: number) => void
@@ -103,7 +72,6 @@
     ): Promise<void> {
 
         const payload = Util.stringify(envelope);
->>>>>>> 6cc5bf55
         var options = {
             [AutoCollectHttpDependencies.disableCollectionRequestOption]: true,
             host: (redirectedHostEndpoint && redirectedHostEndpoint.length > 0) ? redirectedHostEndpoint : this._config.quickPulseHost,
@@ -121,8 +89,6 @@
             additionalHeaders.forEach(header => options.headers[header.name] = header.value);
         }
 
-<<<<<<< HEAD
-=======
         if (postOrPing === "post") {
             let authHandler = this._getAuthorizationHandler ? this._getAuthorizationHandler(this._config) : null;
             if (authHandler) {
@@ -139,7 +105,6 @@
             }
         }
 
->>>>>>> 6cc5bf55
         // HTTPS only
         if (this._config.httpsAgent) {
             (<any>options).agent = this._config.httpsAgent;
@@ -148,27 +113,6 @@
         }
 
         const req = https.request(options, (res: http.IncomingMessage) => {
-<<<<<<< HEAD
-            const shouldPOSTData = res.headers[QuickPulseConfig.subscribed] === "true";
-            const redirectHeader = res.headers[QuickPulseConfig.endpointRedirect];
-            const pollingIntervalHint = res.headers[QuickPulseConfig.pollingIntervalHint] as number;
-            this._consecutiveErrors = 0;
-            done(shouldPOSTData, res, redirectHeader, pollingIntervalHint);
-        });
-        req.on("error", (error: Error) => {
-            // Unable to contact qps endpoint.
-            // Do nothing for now.
-            this._consecutiveErrors++;
-
-            // LOG every error, but WARN instead when X number of consecutive errors occur
-            let notice = `Transient error connecting to the Live Metrics endpoint. This packet will not appear in your Live Metrics Stream. Error:`;
-            if (this._consecutiveErrors % QuickPulseSender.MAX_QPS_FAILURES_BEFORE_WARN === 0) {
-                notice = `Live Metrics endpoint could not be reached ${this._consecutiveErrors} consecutive times. Most recent error:`;
-                Logging.warn(QuickPulseSender.TAG, notice, error);
-            } else {
-                // Potentially transient error, do not change the ping/post state yet.
-                Logging.info(QuickPulseSender.TAG, notice, error);
-=======
             if (res.statusCode == 200) {
                 const shouldPOSTData = res.headers[QuickPulseConfig.subscribed] === "true";
                 const redirectHeader = res.headers[QuickPulseConfig.endpointRedirect] ? new url.URL(res.headers[QuickPulseConfig.endpointRedirect].toString()).host : null;
@@ -180,7 +124,6 @@
             else {
                 this._onError("StatusCode:" + res.statusCode + " StatusMessage:" + res.statusMessage);
                 done();
->>>>>>> 6cc5bf55
             }
         });
 
