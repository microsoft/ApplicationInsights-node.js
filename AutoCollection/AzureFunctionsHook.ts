--- conflicted
+++ resolved
@@ -1,11 +1,5 @@
-<<<<<<< HEAD
-import { FunctionCallback, PreInvocationContext } from "@azure/functions-core";
+import { Disposable, FunctionCallback, PreInvocationContext } from "@azure/functions-core";
 import { Context, HttpRequest } from "@azure/functions";
-
-=======
-import { Disposable, FunctionCallback, PreInvocationContext } from "@azure/functions-core";
-import { Context, HttpRequest } from "../Library/Functions";
->>>>>>> db4425b6
 import Logging = require("../Library/Logging");
 import TelemetryClient = require("../Library/TelemetryClient");
 import { CorrelationContext, CorrelationContextManager } from "./CorrelationContextManager";
@@ -45,11 +39,7 @@
 
     private _addPreInvocationHook() {
         if (!this._preInvocationHook) {
-<<<<<<< HEAD
-            this._preInvocationHook = this._functionsCoreModule.registerHook('preInvocation', async (preInvocationContext: PreInvocationContext ) => {
-=======
             this._preInvocationHook = this._functionsCoreModule.registerHook("preInvocation", async (preInvocationContext: PreInvocationContext) => {
->>>>>>> db4425b6
                 const originalCallback = preInvocationContext.functionCallback;
                 preInvocationContext.functionCallback = async (ctx: Context, request: HttpRequest) => {
                     this._propagateContext(ctx, request, originalCallback);
