--- conflicted
+++ resolved
@@ -8,11 +8,8 @@
 import * as cls from "cls-hooked";
 import Traceparent = require("../Library/Traceparent");
 import Tracestate = require("../Library/Tracestate");
-<<<<<<< HEAD
 import HttpRequestParser = require("./HttpRequestParser");
-=======
 import { ISpanContext } from "diagnostic-channel";
->>>>>>> b7fe29e4
 
 export interface CustomProperties {
     /**
