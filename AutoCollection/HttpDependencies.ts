--- conflicted
+++ resolved
@@ -138,54 +138,39 @@
                 const correlationHeader = <any>telemetry.request.getHeader(RequestResponseHeaders.requestContextHeader)
                 Util.safeIncludeCorrelationHeader(client, telemetry.request, correlationHeader);
 
-                if (currentContext && currentContext.operation) {
-                    try {
+                try {
+                    if (currentContext && currentContext.operation) {
                         telemetry.request.setHeader(RequestResponseHeaders.requestIdHeader, uniqueRequestId);
                         // Also set legacy headers
                         telemetry.request.setHeader(RequestResponseHeaders.parentIdHeader, currentContext.operation.id);
                         telemetry.request.setHeader(RequestResponseHeaders.rootIdHeader, uniqueRequestId);
 
+                        // Set W3C headers, if available
+                        if (currentContext.operation.traceparent) {
+                            telemetry.request.setHeader(RequestResponseHeaders.traceparentHeader, currentContext.operation.traceparent.toString());
+                        } else if (CorrelationIdManager.w3cEnabled) {
+                            // should never get here since we set the currentContext operation above for the w3cEnabled scenario
+                            const traceparent = new Traceparent().toString();
+                            telemetry.request.setHeader(RequestResponseHeaders.traceparentHeader, traceparent);
+                        }
+                        if (currentContext.operation.tracestate) {
+                            const tracestate = currentContext.operation.tracestate.toString();
+                            if (tracestate) {
+                                telemetry.request.setHeader(RequestResponseHeaders.traceStateHeader, tracestate)
+                            }
+                        }
+
                         const correlationContextHeader = (<PrivateCustomProperties>currentContext.customProperties).serializeToHeader();
                         if (correlationContextHeader) {
                             telemetry.request.setHeader(RequestResponseHeaders.correlationContextHeader, correlationContextHeader);
                         }
-                    } catch (err) {
-                        Logging.warn("Correlation headers could not be set. Correlation of requests may be lost.", err);
+                    } else {
+                        telemetry.request.setHeader(
+                            RequestResponseHeaders.requestContextHeader,
+                            `${RequestResponseHeaders.requestContextSourceKey}=${client.config.correlationId}`);
                     }
-<<<<<<< HEAD
-                } else {
-                    telemetry.request.setHeader(
-                        RequestResponseHeaders.requestContextHeader,
-                        `${RequestResponseHeaders.requestContextSourceKey}=${client.config.correlationId}`);
-                }
-            }
-
-            if (currentContext && currentContext.operation) {
-                telemetry.request.setHeader(RequestResponseHeaders.requestIdHeader, uniqueRequestId);
-                // Also set legacy headers
-                telemetry.request.setHeader(RequestResponseHeaders.parentIdHeader, currentContext.operation.id);
-                telemetry.request.setHeader(RequestResponseHeaders.rootIdHeader, uniqueRequestId);
-
-                // Set W3C headers, if available
-                if (currentContext.operation.traceparent) {
-                    telemetry.request.setHeader(RequestResponseHeaders.traceparentHeader, currentContext.operation.traceparent.toString());
-                } else if (CorrelationIdManager.w3cEnabled) {
-                    // should never get here since we set the currentContext operation above for the w3cEnabled scenario
-                    const traceparent = new Traceparent().toString();
-                    telemetry.request.setHeader(RequestResponseHeaders.traceparentHeader, traceparent);
-                }
-                if (currentContext.operation.tracestate) {
-                    const tracestate = currentContext.operation.tracestate.toString();
-                    if (tracestate) {
-                        telemetry.request.setHeader(RequestResponseHeaders.traceStateHeader, tracestate)
-                    }
-                }
-
-                const correlationContextHeader = (<PrivateCustomProperties>currentContext.customProperties).serializeToHeader();
-                if (correlationContextHeader) {
-                    telemetry.request.setHeader(RequestResponseHeaders.correlationContextHeader, correlationContextHeader);
-=======
->>>>>>> 1d80af49
+                } catch (err) {
+                    Logging.warn("Correlation headers could not be set. Correlation of requests may be lost.", err);
                 }
             }
         }
