--- conflicted
+++ resolved
@@ -281,14 +281,9 @@
             }
 
             var combinedTotal = (totalUser + totalSys + totalNice + totalIdle + totalIrq) || 1;
-<<<<<<< HEAD
 
             this._handler.trackMetric({ metrics: [{ name: Constants.PerformanceCounter.PROCESSOR_TIME, value: ((combinedTotal - totalIdle) / combinedTotal) * 100 }] });
             this._handler.trackMetric({ metrics: [{ name: Constants.PerformanceCounter.PROCESS_TIME, value: appCpuPercent || ((totalUser / combinedTotal) * 100) }] });
-=======
-            this._cpuGauge.observation(((combinedTotal - totalIdle) / combinedTotal) * 100);
-            this._processCpuGauge.observation(appCpuPercent || ((totalUser / combinedTotal) * 100));
->>>>>>> a1d8c004
         }
 
         this._lastCpus = cpus;
@@ -298,19 +293,11 @@
         var freeMem = os.freemem();
         var usedMem = process.memoryUsage().rss;
         var committedMemory = os.totalmem() - freeMem;
-<<<<<<< HEAD
         this._handler.trackMetric({ metrics: [{ name: Constants.PerformanceCounter.PRIVATE_BYTES, value: usedMem }] });
         this._handler.trackMetric({ metrics: [{ name: Constants.PerformanceCounter.AVAILABLE_BYTES, value: freeMem }] });
         // Only supported by quickpulse service
         if (this._enableLiveMetricsCounters) {
             this._handler.trackMetric({ metrics: [{ name: Constants.QuickPulseCounter.COMMITTED_BYTES, value: committedMemory }] });
-=======
-        this._privateBytesGauge.observation(usedMem);
-        this._availableBytesGauge.observation(freeMem);
-        // Only supported by quickpulse service
-        if (this._committedBytesGauge) {
-            this._committedBytesGauge.observation(committedMemory);
->>>>>>> a1d8c004
         }
     }
 
@@ -333,7 +320,6 @@
             var requestsPerSec = intervalRequests / elapsedSeconds;
             var failedRequestsPerSec = intervalFailedRequests / elapsedSeconds;
 
-<<<<<<< HEAD
             this._handler.trackMetric({ metrics: [{ name: Constants.PerformanceCounter.REQUEST_RATE, value: requestsPerSec }] });
 
             // Only send duration to live metrics if it has been updated!
@@ -344,15 +330,6 @@
             // Only supported by quickpulse service
             if (this._enableLiveMetricsCounters) {
                 this._handler.trackMetric({ metrics: [{ name: Constants.QuickPulseCounter.REQUEST_FAILURE_RATE, value: failedRequestsPerSec }] });
-=======
-            this._requestRateGauge.observation(requestsPerSec);
-            // Only send duration to live metrics if it has been updated!
-            if (!this._requestDurationGauge || intervalRequests > 0) {
-                this._requestDurationGauge.observation(averageRequestExecutionTime);
-            }
-            if (this._requestFailureRateGauge) {
-                this._requestFailureRateGauge.observation(failedRequestsPerSec);
->>>>>>> a1d8c004
             }
         }
 
@@ -380,7 +357,6 @@
             if (elapsedMs > 0) {
                 var dependenciesPerSec = intervalDependencies / elapsedSeconds;
                 var failedDependenciesPerSec = intervalFailedDependencies / elapsedSeconds;
-<<<<<<< HEAD
 
                 this._handler.trackMetric({ metrics: [{ name: Constants.QuickPulseCounter.DEPENDENCY_RATE, value: dependenciesPerSec }] });
                 this._handler.trackMetric({ metrics: [{ name: Constants.QuickPulseCounter.DEPENDENCY_FAILURE_RATE, value: failedDependenciesPerSec }] });
@@ -389,13 +365,6 @@
                 // Only send duration to live metrics if it has been updated!
                 if (!this._enableLiveMetricsCounters || intervalDependencies > 0) {
                     this._handler.trackMetric({ metrics: [{ name: Constants.QuickPulseCounter.DEPENDENCY_DURATION, value: averageDependencyExecutionTime }] });
-=======
-                this._dependencyRateGauge.observation(dependenciesPerSec);
-                this._dependencyFailureRateGauge.observation(failedDependenciesPerSec);
-                // Only send duration to live metrics if it has been updated!
-                if (intervalDependencies > 0) {
-                    this._dependencyDurationGauge.observation(averageDependencyExecutionTime);
->>>>>>> a1d8c004
                 }
             }
             this._lastDependencies = dependencies;
@@ -418,11 +387,7 @@
 
             if (elapsedMs > 0) {
                 var exceptionsPerSec = intervalExceptions / elapsedSeconds;
-<<<<<<< HEAD
                 this._handler.trackMetric({ metrics: [{ name: Constants.QuickPulseCounter.EXCEPTION_RATE, value: exceptionsPerSec }] });
-=======
-                this._exceptionRateGauge.observation(exceptionsPerSec);
->>>>>>> a1d8c004
             }
             this._lastExceptions = exceptions;
         }
