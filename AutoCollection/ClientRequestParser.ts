--- conflicted
+++ resolved
@@ -55,11 +55,7 @@
         remoteDependency.type = Contracts.RemoteDependencyDataConstants.TYPE_HTTP;
 
         if (this.targetIKeyHash) {
-<<<<<<< HEAD
             remoteDependency.type = Contracts.RemoteDependencyDataConstants.TYPE_AI;
-=======
-            remoteDependency.type = "Http (tracked component)";
->>>>>>> 8238a55b
             remoteDependency.target = urlObject.hostname + " | " + this.targetIKeyHash;
         } else {
             remoteDependency.type = Contracts.RemoteDependencyDataConstants.TYPE_HTTP;
