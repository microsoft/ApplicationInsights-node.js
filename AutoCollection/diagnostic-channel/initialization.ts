--- conflicted
+++ resolved
@@ -1,58 +1,50 @@
-// Copyright (c) Microsoft Corporation. All rights reserved.
-// Licensed under the MIT license. See LICENSE file in the project root for details.
-
-// Don't reference modules from these directly. Use only for types.
-// This is to avoid requiring the actual module if the NO_DIAGNOSTIC_CHANNEL env is present
-import * as DiagChannelPublishers from "diagnostic-channel-publishers";
-import * as DiagChannel from "diagnostic-channel";
-<<<<<<< HEAD
-import { AsyncScopeManager } from "../AsyncHooksScopeManager";
-=======
-import Logging = require("../../Library/Logging");
->>>>>>> 5f892773
-
-export const IsInitialized = !process.env["APPLICATION_INSIGHTS_NO_DIAGNOSTIC_CHANNEL"];
-const TAG = "DiagnosticChannel";
-
-if (IsInitialized) {
-    const publishers: typeof DiagChannelPublishers = require("diagnostic-channel-publishers");
-    const individualOptOuts: string = process.env["APPLICATION_INSIGHTS_NO_PATCH_MODULES"] || "";
-    const unpatchedModules = individualOptOuts.split(",");
-    const modules: {[key: string] : any} = {
-        bunyan: publishers.bunyan,
-        console: publishers.console,
-        mongodb: publishers.mongodb,
-        mongodbCore: publishers.mongodbCore,
-        mysql: publishers.mysql,
-        redis: publishers.redis,
-        pg: publishers.pg,
-        pgPool: publishers.pgPool,
-        winston: publishers.winston,
-        azuresdk: publishers.azuresdk
-    };
-    for (const mod in modules) {
-        if (unpatchedModules.indexOf(mod) === -1) {
-            modules[mod].enable();
-            Logging.info(TAG, `Subscribed to ${mod} events`);
-        }
-    }
-    if (unpatchedModules.length > 0) {
-        Logging.info(TAG, "Some modules will not be patched", unpatchedModules);
-    }
-} else {
-    Logging.info(TAG, "Not subscribing to dependency autocollection because APPLICATION_INSIGHTS_NO_DIAGNOSTIC_CHANNEL was set");
-}
-
-export function registerContextPreservation(cb: (cb: Function) => Function) {
-    if (!IsInitialized) {
-        return;
-    }
-<<<<<<< HEAD
-    const diagChannel = (require("diagnostic-channel") as typeof DiagChannel);
-    diagChannel.channel.addContextPreservation(cb);
-    diagChannel.channel.spanContextPropagator = AsyncScopeManager;
-=======
-
-    (require("diagnostic-channel") as typeof DiagChannel).channel.addContextPreservation(cb);
->>>>>>> 5f892773
-}
+// Copyright (c) Microsoft Corporation. All rights reserved.
+// Licensed under the MIT license. See LICENSE file in the project root for details.
+
+// Don't reference modules from these directly. Use only for types.
+// This is to avoid requiring the actual module if the NO_DIAGNOSTIC_CHANNEL env is present
+import * as DiagChannelPublishers from "diagnostic-channel-publishers";
+import * as DiagChannel from "diagnostic-channel";
+import { AsyncScopeManager } from "../AsyncHooksScopeManager";
+import Logging = require("../../Library/Logging");
+
+export const IsInitialized = !process.env["APPLICATION_INSIGHTS_NO_DIAGNOSTIC_CHANNEL"];
+const TAG = "DiagnosticChannel";
+
+if (IsInitialized) {
+    const publishers: typeof DiagChannelPublishers = require("diagnostic-channel-publishers");
+    const individualOptOuts: string = process.env["APPLICATION_INSIGHTS_NO_PATCH_MODULES"] || "";
+    const unpatchedModules = individualOptOuts.split(",");
+    const modules: {[key: string] : any} = {
+        bunyan: publishers.bunyan,
+        console: publishers.console,
+        mongodb: publishers.mongodb,
+        mongodbCore: publishers.mongodbCore,
+        mysql: publishers.mysql,
+        redis: publishers.redis,
+        pg: publishers.pg,
+        pgPool: publishers.pgPool,
+        winston: publishers.winston,
+        azuresdk: publishers.azuresdk
+    };
+    for (const mod in modules) {
+        if (unpatchedModules.indexOf(mod) === -1) {
+            modules[mod].enable();
+            Logging.info(TAG, `Subscribed to ${mod} events`);
+        }
+    }
+    if (unpatchedModules.length > 0) {
+        Logging.info(TAG, "Some modules will not be patched", unpatchedModules);
+    }
+} else {
+    Logging.info(TAG, "Not subscribing to dependency autocollection because APPLICATION_INSIGHTS_NO_DIAGNOSTIC_CHANNEL was set");
+}
+
+export function registerContextPreservation(cb: (cb: Function) => Function) {
+    if (!IsInitialized) {
+        return;
+    }
+    const diagChannel = (require("diagnostic-channel") as typeof DiagChannel);
+    diagChannel.channel.addContextPreservation(cb);
+    diagChannel.channel.spanContextPropagator = AsyncScopeManager;
+}