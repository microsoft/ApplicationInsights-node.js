--- conflicted
+++ resolved
@@ -1,55 +1,49 @@
-// Copyright (c) Microsoft Corporation. All rights reserved.
-// Licensed under the MIT license. See LICENSE file in the project root for details.
-
-// Don't reference modules from these directly. Use only for types.
-// This is to avoid requiring the actual module if the NO_DIAGNOSTIC_CHANNEL env is present
-import * as DiagChannelPublishers from "diagnostic-channel-publishers";
-import * as DiagChannel from "diagnostic-channel";
-import Logging = require("../../Library/Logging");
-import { JsonConfig } from "../../Library/JsonConfig";
-
-export const IsInitialized = !JsonConfig.getInstance().noDiagnosticChannel;
-const TAG = "DiagnosticChannel";
-
-if (IsInitialized) {
-    const publishers: typeof DiagChannelPublishers = require("diagnostic-channel-publishers");
-    const individualOptOuts: string = JsonConfig.getInstance().noPatchModules;
-    const unpatchedModules = individualOptOuts.split(",");
-    const modules: { [key: string]: any } = {
-        bunyan: publishers.bunyan,
-        console: publishers.console,
-        mongodb: publishers.mongodb,
-        mongodbCore: publishers.mongodbCore,
-        mysql: publishers.mysql,
-        redis: publishers.redis,
-        pg: publishers.pg,
-        pgPool: publishers.pgPool,
-        winston: publishers.winston,
-        azuresdk: publishers.azuresdk
-    };
-    for (const mod in modules) {
-        if (unpatchedModules.indexOf(mod) === -1) {
-            modules[mod].enable();
-            Logging.info(TAG, `Subscribed to ${mod} events`);
-        }
-    }
-    if (unpatchedModules.length > 0) {
-        Logging.info(TAG, "Some modules will not be patched", unpatchedModules);
-    }
-} else {
-    Logging.info(TAG, "Not subscribing to dependency auto collection because APPLICATION_INSIGHTS_NO_DIAGNOSTIC_CHANNEL was set");
-}
-<<<<<<< HEAD
-
-
-=======
-
-export function registerContextPreservation(cb: (cb: Function) => Function) {
-    if (!IsInitialized) {
-        return;
-    }
-    const diagChannel = (require("diagnostic-channel") as typeof DiagChannel);
-    diagChannel.channel.addContextPreservation(cb);
-}
-
->>>>>>> a160abbb
+// Copyright (c) Microsoft Corporation. All rights reserved.
+// Licensed under the MIT license. See LICENSE file in the project root for details.
+
+// Don't reference modules from these directly. Use only for types.
+// This is to avoid requiring the actual module if the NO_DIAGNOSTIC_CHANNEL env is present
+import * as DiagChannelPublishers from "diagnostic-channel-publishers";
+import * as DiagChannel from "diagnostic-channel";
+import Logging = require("../../Library/Logging");
+import { JsonConfig } from "../../Library/JsonConfig";
+
+export const IsInitialized = !JsonConfig.getInstance().noDiagnosticChannel;
+const TAG = "DiagnosticChannel";
+
+if (IsInitialized) {
+    const publishers: typeof DiagChannelPublishers = require("diagnostic-channel-publishers");
+    const individualOptOuts: string = JsonConfig.getInstance().noPatchModules;
+    const unpatchedModules = individualOptOuts.split(",");
+    const modules: { [key: string]: any } = {
+        bunyan: publishers.bunyan,
+        console: publishers.console,
+        mongodb: publishers.mongodb,
+        mongodbCore: publishers.mongodbCore,
+        mysql: publishers.mysql,
+        redis: publishers.redis,
+        pg: publishers.pg,
+        pgPool: publishers.pgPool,
+        winston: publishers.winston,
+        azuresdk: publishers.azuresdk
+    };
+    for (const mod in modules) {
+        if (unpatchedModules.indexOf(mod) === -1) {
+            modules[mod].enable();
+            Logging.info(TAG, `Subscribed to ${mod} events`);
+        }
+    }
+    if (unpatchedModules.length > 0) {
+        Logging.info(TAG, "Some modules will not be patched", unpatchedModules);
+    }
+} else {
+    Logging.info(TAG, "Not subscribing to dependency auto collection because APPLICATION_INSIGHTS_NO_DIAGNOSTIC_CHANNEL was set");
+}
+
+export function registerContextPreservation(cb: (cb: Function) => Function) {
+    if (!IsInitialized) {
+        return;
+    }
+    const diagChannel = (require("diagnostic-channel") as typeof DiagChannel);
+    diagChannel.channel.addContextPreservation(cb);
+}