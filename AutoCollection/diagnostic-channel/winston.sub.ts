// Copyright (c) Microsoft Corporation. All rights reserved.
// Licensed under the MIT license. See LICENSE file in the project root for details.
import TelemetryClient = require("../../Library/TelemetryClient");
import { SeverityLevel } from "../../Declarations/Contracts";

import { channel, IStandardEvent } from "diagnostic-channel";

import { winston } from "diagnostic-channel-publishers";

let clients: TelemetryClient[] = [];

const winstonToAILevelMap: { [key: string]: (og: string) => number } = {
    syslog(og: string) {
        const map: { [key: string ]: number } = {
            emerg: SeverityLevel.Critical,
            alert: SeverityLevel.Critical,
            crit: SeverityLevel.Critical,
            error: SeverityLevel.Error,
            warning: SeverityLevel.Warning,
            notice: SeverityLevel.Information,
            info: SeverityLevel.Information,
            debug: SeverityLevel.Verbose
        };

        return map[og] || SeverityLevel.Information;
    },
    npm(og: string) {
<<<<<<< HEAD
        return {
            error: SeverityLevel.Error,
=======
        const map: { [key: string]: number } = {
            error: SeverityLevel.Critical,
>>>>>>> 7de66e5a
            warn: SeverityLevel.Warning,
            info: SeverityLevel.Information,
            verbose: SeverityLevel.Verbose,
            debug: SeverityLevel.Verbose,
            silly: SeverityLevel.Verbose
        };
        
        return map[og] || SeverityLevel.Information;
    },
    unknown(og: string) {
        return SeverityLevel.Information;
    }
};

const subscriber = (event: IStandardEvent<winston.IWinstonData>) => {
    clients.forEach((client) => {
        const AIlevel = winstonToAILevelMap[event.data.levelKind](event.data.level);
        client.trackTrace(
            {
                message: event.data.message,
                severity: AIlevel,
                properties: event.data.meta
            });
    });
};

export function enable(enabled: boolean, client: TelemetryClient) {
    if (enabled) {
        if (clients.length === 0) {
            channel.subscribe<winston.IWinstonData>("winston", subscriber);
        };
        clients.push(client);
    } else {
        clients = clients.filter((c) => c != client);
        if (clients.length === 0) {
            channel.unsubscribe("winston", subscriber);
        }
    }
}<|MERGE_RESOLUTION|>--- conflicted
+++ resolved
@@ -25,13 +25,8 @@
         return map[og] || SeverityLevel.Information;
     },
     npm(og: string) {
-<<<<<<< HEAD
         return {
             error: SeverityLevel.Error,
-=======
-        const map: { [key: string]: number } = {
-            error: SeverityLevel.Critical,
->>>>>>> 7de66e5a
             warn: SeverityLevel.Warning,
             info: SeverityLevel.Information,
             verbose: SeverityLevel.Verbose,
