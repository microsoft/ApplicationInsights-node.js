--- conflicted
+++ resolved
@@ -17,13 +17,7 @@
 
     constructor(handler: MetricHandler, config: Config) {
         this._handler = handler;
-<<<<<<< HEAD
         this._config = config;
-=======
-        this._heartBeatGauge = handler.meter.createObservableGauge(Constants.HeartBeatMetricName, {
-            valueType: ValueType.INT,
-        });
->>>>>>> a1d8c004
     }
 
     public enable(isEnabled: boolean) {
@@ -65,21 +59,13 @@
                         properties["azInst_subscriptionId"] = vmInfo.subscriptionId;
                         properties["azInst_osType"] = vmInfo.osType;
                     }
-<<<<<<< HEAD
                     this._handler.trackMetric({ metrics: [{ name: Constants.HeartBeatMetricName, value: 0 }], properties: properties });
-=======
-                    this._heartBeatGauge.observation(1, properties);
->>>>>>> a1d8c004
                     callback();
                 });
             }
         }
         if (!waiting) {
-<<<<<<< HEAD
             this._handler.trackMetric({ metrics: [{ name: Constants.HeartBeatMetricName, value: 0 }], properties: properties });
-=======
-            this._heartBeatGauge.observation(1, properties);
->>>>>>> a1d8c004
             callback();
         }
     }
