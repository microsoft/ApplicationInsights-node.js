--- conflicted
+++ resolved
@@ -4,10 +4,6 @@
 import { Logger } from "../Library/Logging/Logger";
 import { IBaseConfig, IDisabledExtendedMetrics } from "../Declarations/Interfaces";
 import { KnownContextTagKeys } from "../Declarations/Generated";
-<<<<<<< HEAD
-=======
-import { Meter } from "@opentelemetry/sdk-metrics-base";
->>>>>>> a1d8c004
 
 
 export class AutoCollectNativePerformance {
@@ -170,7 +166,6 @@
         for (let gc in gcData) {
             const metrics = gcData[gc].metrics;
 
-<<<<<<< HEAD
             const name = `${gc} Garbage Collection Duration`;
             const stdDev = Math.sqrt(metrics.sumSquares / metrics.count - Math.pow(metrics.total / metrics.count, 2)) || 0;
             this._handler.trackMetric({
@@ -183,38 +178,6 @@
                     stdDev: stdDev
                 }]
             });
-=======
-
-            const name = `${gc} Garbage Collection Duration`;
-
-            let gcGauge: ObservableGauge = null;
-
-            // TODO: Create gauges dynamically if not available
-            for(let i=0; i< this._garbageCollectionGauges.length; i++){
-                if(this._garbageCollectionGauges[i]){
-                    gcGauge = this._garbageCollectionGauges[i];
-                }
-            }
-            if(!gcGauge){
-                gcGauge = this._meter.createObservableGauge(name);
-            }
-            const stdDev = Math.sqrt(metrics.sumSquares / metrics.count - Math.pow(metrics.total / metrics.count, 2)) || 0;
-            gcGauge.observation(metrics.total);
-
-            // TODO: Investigate if all fields are present we may need multiple observers for it
-            // TODO: SDK version is updated for some reason for all Native Metrics
-            // this._handler.trackMetric({
-            //     name: name,
-            //     value: metrics.total,
-            //     count: metrics.count,
-            //     max: metrics.max,
-            //     min: metrics.min,
-            //     stdDev: stdDev,
-            //     tagOverrides: {
-            //         [KnownContextTagKeys.AiInternalSdkVersion]: "node-nativeperf:" + Context.sdkVersion
-            //     }
-            // });
->>>>>>> a1d8c004
         }
     }
 
