--- conflicted
+++ resolved
@@ -49,11 +49,7 @@
     "@types/sinon": "2.1.2",
     "applicationinsights-native-metrics": "0.0.5",
     "mocha": "^7.1.1",
-<<<<<<< HEAD
-    "nock": "^13.0.11",
-=======
     "nock": "^11.9.1",
->>>>>>> c13a78d9
     "node-mocks-http": "1.2.3",
     "sinon": "1.17.6",
     "typescript": "4.1.2"
