{
  "name": "applicationinsights",
  "author": "Microsoft Application Insights Team",
  "license": "MIT",
  "bugs": "https://github.com/microsoft/ApplicationInsights-node.js/issues",
<<<<<<< HEAD
  "version": "3.0.0-preview.0",
=======
  "version": "2.2.1",
>>>>>>> a160abbb
  "description": "Microsoft Application Insights module for Node.js",
  "repository": {
    "type": "git",
    "url": "https://github.com/microsoft/ApplicationInsights-node.js"
  },
  "main": "./out/applicationinsights.js",
  "types": "./out/applicationinsights.d.ts",
  "keywords": [
    "exception monitoring",
    "request monitoring",
    "performance monitoring",
    "application insights",
    "microsoft",
    "azure",
    "cloud",
    "tracing",
    "telemetry",
    "analytics",
    "apm"
  ],
  "scripts": {
    "clean": "rm -rf ./out && rm -rf ./node_modules",
    "build": "npm run build:deps && npm run build:compile",
    "build:deps": "npm update --dev",
    "build:compile": "tsc --project ./tsconfig.json",
    "prepare": "npm run build:compile",
    "prepublishOnly": "npm run build",
    "pretest": "npm run build",
    "test": "npm run test:ts && npm run test:js",
    "test:debug": "mocha ./out/Tests --inspect-brk --recursive --no-exit",
    "test:ts": "mocha ./out/Tests --recursive --exit",
    "test:js": "mocha ./Tests/js --recursive --exit",
    "functionaltest": "npm run build && npm pack && node --use_strict ./Tests/FunctionalTests/RunFunctionalTests.js",
    "backcompattest": "npm run build && npm pack && node --use_strict ./Tests/BackCompatibility/RunBackCompatTests.js"
  },
  "engines": {
    "node": ">=8.0.0"
  },
  "devDependencies": {
    "@types/cls-hooked": "^4.3.3",
    "@types/mocha": "^7.0.2",
    "@types/node": "^8.0.0",
    "@types/sinon": "2.1.2",
    "applicationinsights-native-metrics": "0.0.7",
    "mocha": "^7.1.1",
    "nock": "^11.9.1",
    "node-mocks-http": "1.2.3",
    "sinon": "1.17.6",
    "typescript": "4.1.2"
  },
  "dependencies": {
    "@azure/core-http": "^2.2.3",
    "@opentelemetry/api": "^1.0.4",
    "@opentelemetry/core": "^1.0.1",
    "@opentelemetry/sdk-trace-base": "^1.0.1",
    "@opentelemetry/semantic-conventions": "^1.0.1",
    "cls-hooked": "^4.2.2",
    "continuation-local-storage": "^3.2.1",
    "diagnostic-channel": "1.1.0",
    "diagnostic-channel-publishers": "1.0.4"
  },
  "peerDependencies": {
    "applicationinsights-native-metrics": "*"
  },
  "peerDependenciesMeta": {
    "applicationinsights-native-metrics": {
      "optional": true
    }
  }
}<|MERGE_RESOLUTION|>--- conflicted
+++ resolved
@@ -3,11 +3,7 @@
   "author": "Microsoft Application Insights Team",
   "license": "MIT",
   "bugs": "https://github.com/microsoft/ApplicationInsights-node.js/issues",
-<<<<<<< HEAD
   "version": "3.0.0-preview.0",
-=======
-  "version": "2.2.1",
->>>>>>> a160abbb
   "description": "Microsoft Application Insights module for Node.js",
   "repository": {
     "type": "git",
