--- conflicted
+++ resolved
@@ -62,12 +62,7 @@
   "dependencies": {
     "cls-hooked": "^4.2.2",
     "continuation-local-storage": "^3.2.1",
-<<<<<<< HEAD
-    "diagnostic-channel": "0.2.0",
-    "diagnostic-channel-publishers": "^0.3.4"
-=======
     "diagnostic-channel": "0.3.1",
     "diagnostic-channel-publishers": "0.4.2"
->>>>>>> 6fca6c15
   }
 }