--- conflicted
+++ resolved
@@ -2,11 +2,7 @@
   "name": "applicationinsights",
   "license": "MIT",
   "bugs": "https://github.com/Microsoft/ApplicationInsights-node.js/issues",
-<<<<<<< HEAD
-  "version": "1.8.0-beta.1",
-=======
   "version": "1.7.6",
->>>>>>> 18691d3c
   "description": "Microsoft Application Insights module for Node.js",
   "repository": {
     "type": "git",
@@ -66,12 +62,7 @@
   "dependencies": {
     "cls-hooked": "^4.2.2",
     "continuation-local-storage": "^3.2.1",
-<<<<<<< HEAD
     "diagnostic-channel": "0.3.1",
-    "diagnostic-channel-publishers": "0.4.0-preview.5"
-=======
-    "diagnostic-channel": "0.2.0",
-    "diagnostic-channel-publishers": "^0.3.4"
->>>>>>> 18691d3c
+    "diagnostic-channel-publishers": "0.3.5"
   }
 }