{
  "name": "applicationinsights",
  "author": "Microsoft Application Insights Team",
  "license": "MIT",
  "bugs": "https://github.com/microsoft/ApplicationInsights-node.js/issues",
  "version": "3.0.0-beta.7",
  "description": "Microsoft Application Insights module for Node.js",
  "repository": {
    "type": "git",
    "url": "https://github.com/microsoft/ApplicationInsights-node.js"
  },
  "main": "./out/src/index.js",
  "types": "./out/src/index.d.ts",
  "keywords": [
    "exception monitoring",
    "request monitoring",
    "performance monitoring",
    "application insights",
    "microsoft",
    "azure",
    "cloud",
    "tracing",
    "telemetry",
    "analytics",
    "apm"
  ],
  "scripts": {
    "clean": "rm -rf ./out && rm -rf ./node_modules",
    "build": "npm run build:compile",
    "build:deps": "npm update --dev",
    "build:compile": "tsc --project ./tsconfig.json",
    "format": "prettier --write --config .prettierrc.json --ignore-path .prettierignore \"src/**/*.ts\" \"test/**/*.ts\"",
    "prepare": "npm run build:compile",
    "prepublishOnly": "npm run build",
    "lint": "eslint ./ --fix",
    "pretest": "npm run build",
    "test": "nyc mocha ./out/test --recursive",
    "test:debug": "nyc mocha ./out/test --inspect-brk --recursive",
    "test:unit": "nyc mocha ./out/test/unitTests --recursive",
    "test:e2e": "nyc mocha ./out/test/endToEnd --recursive",
    "functionaltest": "npm run build && npm pack && node --use_strict ./test/functionalTests/runFunctionalTests.js",
    "backcompattest": "npm run build && npm pack && node --use_strict ./test/backCompatibility/runBackCompatTests.js"
  },
  "engines": {
    "node": ">=8.0.0"
  },
  "devDependencies": {
    "@azure/functions": "^3.2.0",
    "@types/long": "^4.0.2",
    "@types/microsoft__typescript-etw": "^0.1.0",
    "@types/mocha": "^7.0.2",
    "@types/node": "^8.0.0",
    "@types/semver": "7.3.9",
    "@types/sinon": "^10.0.12",
    "@typescript-eslint/eslint-plugin": "^5.37.0",
    "@typescript-eslint/parser": "^5.37.0",
    "applicationinsights-native-metrics": "0.0.8",
    "eslint": "^8.0.0",
    "eslint-plugin-node": "^11.1.0",
    "mocha": "^10.0.0",
    "nock": "^12.0.3",
    "nyc": "^15.0.0",
    "prettier": "^2.5.1",
    "sinon": "^9.0.2",
    "typescript": "~4.8.0"
  },
  "dependencies": {
    "@azure/core-auth": "^1.3.0",
    "@azure/core-client": "^1.0.0",
    "@azure/core-rest-pipeline": "^1.9.2",
    "@azure/identity": "^3.1.3",
    "@azure/monitor-opentelemetry": "1.0.0-beta.2",
<<<<<<< HEAD
    "@azure/monitor-opentelemetry-exporter": "^1.0.0-beta.15",
=======
>>>>>>> da656961
    "@azure/opentelemetry-instrumentation-azure-sdk": "^1.0.0-beta.5",
    "@opentelemetry/api": "^1.4.1",
    "@opentelemetry/api-logs": "^0.41.2",
    "@opentelemetry/core": "^1.15.2",
<<<<<<< HEAD
    "@opentelemetry/exporter-logs-otlp-http": "^0.41.2",
    "@opentelemetry/exporter-metrics-otlp-http": "^0.41.2",
    "@opentelemetry/exporter-trace-otlp-http": "^0.41.2",
=======
>>>>>>> da656961
    "@opentelemetry/instrumentation": "^0.41.2",
    "@opentelemetry/instrumentation-http": "^0.41.2",
    "@opentelemetry/instrumentation-mongodb": "^0.36.0",
    "@opentelemetry/instrumentation-mysql": "^0.34.1",
    "@opentelemetry/instrumentation-pg": "^0.36.1",
    "@opentelemetry/instrumentation-redis": "^0.35.1",
    "@opentelemetry/instrumentation-redis-4": "^0.35.1",
    "@opentelemetry/otlp-exporter-base": "^0.41.2",
    "@opentelemetry/resources": "^1.15.2",
    "@opentelemetry/sdk-logs": "^0.41.2",
    "@opentelemetry/sdk-metrics": "^1.15.2",
    "@opentelemetry/sdk-trace-base": "^1.15.2",
    "@opentelemetry/sdk-trace-node": "^1.15.2",
    "@opentelemetry/semantic-conventions": "^1.15.2",
    "diagnostic-channel": "1.1.1",
    "diagnostic-channel-publishers": "1.0.7"
  },
  "peerDependencies": {
    "applicationinsights-native-metrics": "*"
  },
  "peerDependenciesMeta": {
    "applicationinsights-native-metrics": {
      "optional": true
    }
  }
}<|MERGE_RESOLUTION|>--- conflicted
+++ resolved
@@ -70,20 +70,10 @@
     "@azure/core-rest-pipeline": "^1.9.2",
     "@azure/identity": "^3.1.3",
     "@azure/monitor-opentelemetry": "1.0.0-beta.2",
-<<<<<<< HEAD
-    "@azure/monitor-opentelemetry-exporter": "^1.0.0-beta.15",
-=======
->>>>>>> da656961
     "@azure/opentelemetry-instrumentation-azure-sdk": "^1.0.0-beta.5",
     "@opentelemetry/api": "^1.4.1",
     "@opentelemetry/api-logs": "^0.41.2",
     "@opentelemetry/core": "^1.15.2",
-<<<<<<< HEAD
-    "@opentelemetry/exporter-logs-otlp-http": "^0.41.2",
-    "@opentelemetry/exporter-metrics-otlp-http": "^0.41.2",
-    "@opentelemetry/exporter-trace-otlp-http": "^0.41.2",
-=======
->>>>>>> da656961
     "@opentelemetry/instrumentation": "^0.41.2",
     "@opentelemetry/instrumentation-http": "^0.41.2",
     "@opentelemetry/instrumentation-mongodb": "^0.36.0",
