--- conflicted
+++ resolved
@@ -3,11 +3,7 @@
   "author": "Microsoft Application Insights Team",
   "license": "MIT",
   "bugs": "https://github.com/microsoft/ApplicationInsights-node.js/issues",
-<<<<<<< HEAD
-  "version": "2.0.0",
-=======
   "version": "2.1.0-beta.1",
->>>>>>> 7e7f74ac
   "description": "Microsoft Application Insights module for Node.js",
   "repository": {
     "type": "git",
