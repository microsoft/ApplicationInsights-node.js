--- conflicted
+++ resolved
@@ -3,11 +3,7 @@
   "author": "Microsoft Application Insights Team",
   "license": "MIT",
   "bugs": "https://github.com/microsoft/ApplicationInsights-node.js/issues",
-<<<<<<< HEAD
-  "version": "2.1.2-beta.0",
-=======
   "version": "3.0.0-beta.0",
->>>>>>> e4f53cc3
   "description": "Microsoft Application Insights module for Node.js",
   "repository": {
     "type": "git",
@@ -70,16 +66,6 @@
     "typescript": "4.1.2"
   },
   "dependencies": {
-<<<<<<< HEAD
-    "@azure/core-http": "^2.0.0",
-    "@opentelemetry/api": "^1.0.0",
-    "@opentelemetry/semantic-conventions": "^0.23.0",
-    "@opentelemetry/tracing": "^0.23.0",
-    "cls-hooked": "^4.2.2",
-    "continuation-local-storage": "^3.2.1",
-    "diagnostic-channel": "1.0.0",
-    "diagnostic-channel-publishers": "1.0.2"
-=======
     "@azure/core-client": "^1.0.0",
     "@azure/core-http": "^2.2.7",
     "@azure/core-rest-pipeline": "^1.9.2",
@@ -110,6 +96,5 @@
     "applicationinsights-native-metrics": {
       "optional": true
     }
->>>>>>> e4f53cc3
   }
 }