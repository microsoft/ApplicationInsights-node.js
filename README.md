# Application Insights for Node.js

[![npm version](https://badge.fury.io/js/applicationinsights.svg)](http://badge.fury.io/js/applicationinsights)
[![Build Status](https://travis-ci.org/Microsoft/ApplicationInsights-node.js.svg?branch=master)](https://travis-ci.org/Microsoft/ApplicationInsights-node.js)
![Integration Tests CI](https://github.com/microsoft/ApplicationInsights-node.js/workflows/Integration%20Tests%20CI/badge.svg)
![Node.js CI](https://github.com/microsoft/ApplicationInsights-node.js/workflows/Node.js%20CI/badge.svg)
![Back Compatability CI](https://github.com/microsoft/ApplicationInsights-node.js/workflows/Back%20Compatability%20CI/badge.svg)

[Azure Application Insights][] monitors your backend services and components after
you deploy them to help you [discover and rapidly diagnose performance and other
issues][]. Add this SDK to your Node.js services to include deep info about Node.js
processes and their external dependencies such as database and cache services.
You can use this SDK for your Node.js services hosted anywhere: your datacenter,
Azure VMs and Web Apps, and even other public clouds.

[Azure Application Insights]: https://azure.microsoft.com/documentation/articles/app-insights-overview/
[discover and rapidly diagnose performance and other issues]: https://docs.microsoft.com/azure/application-insights/app-insights-detect-triage-diagnose

This library tracks the following out-of-the-box:
- Incoming and outgoing HTTP requests
- Important system metrics such as CPU usage
- Unhandled exceptions
- Events from many popular third-party libraries ([see Automatic third-party instrumentation](#automatic-third-party-instrumentation))

You can manually track more aspects of your app and system using the API described in the
[Track custom telemetry](#track-custom-telemetry) section.

## Supported Node.JS versions

| Platform Version | Supported                                       |
|------------------|-------------------------------------------------|
| Node.JS `v15`    | ✅                                              |
| Node.JS `v14`    | ✅                                              |
| Node.JS `v12`    | ✅                                              |
| Node.JS `v10`    | ✅                                              |
| Node.JS `v8`     | ✅                                              |


## Getting Started

1. Create an Application Insights resource in Azure by following [these instructions][].
2. Grab the _Instrumentation Key_ (aka "ikey") from the resource you created in
   step 1. Later, you'll either add it to your app's environment variables or
   use it directly in your scripts.
3. Add the Application Insights Node.js SDK to your app's dependencies and
   package.json:
     ```bash
     npm install --save applicationinsights
     ```
     > *Note:* If you're using TypeScript, please install @types/node package to prevent build issues, this npm package contains built-in typings.
4. As early as possible in your app's code, load the Application Insights
   package:
     ```javascript
     let appInsights = require('applicationinsights');
     ```
5. Configure the local SDK by calling `appInsights.setup('_your_ikey_');`, using
   the ikey you grabbed in step 2. Or put this ikey in the
   `APPINSIGHTS_INSTRUMENTATIONKEY` environment variable and call
   `appInsights.setup()` without parameters.
   > For more configuration options see below.
6. Finally, start automatically collecting and sending data by calling
   `appInsights.start();`.

[these instructions]: https://docs.microsoft.com/azure/application-insights/app-insights-nodejs


## Basic Usage

> *Important:* `applicationinsights` must be setup *and* started *before* you import anything else. There may be resulting telemetry loss if other libraries are imported first.

For out-of-the-box collection of HTTP requests, popular third-party library events,
unhandled exceptions, and system metrics:

```javascript
let appInsights = require("applicationinsights");
appInsights.setup("_your_ikey_").start();
```

* If the instrumentation key is set in the environment variable
  APPINSIGHTS\_INSTRUMENTATIONKEY, `.setup()` can be called with no
  arguments. This makes it easy to use different ikeys for different
  environments.

Load the Application Insights library (i.e. `require("applicationinsights")`) as
early as possible in your scripts, before loading other packages. This is needed
so that the Application Insights library can prepare later packages for tracking.
If you encounter conflicts with other libraries doing similar preparation, try
loading the Application Insights library after those.

Because of the way JavaScript handles callbacks, additional work is necessary to
track a request across external dependencies and later callbacks. By default
this additional tracking is enabled; disable it by calling
`setAutoDependencyCorrelation(false)` as described in the
Configuration section below.

## Azure Functions

Due to how Azure Functions (and other FaaS services) handle incoming requests, they are not seen as `http` requests to the Node.js runtime. For this reason, Request -> Dependency correlelation will **not** work out of the box.
To enable tracking here, you simply need to grab the context from your Function request handler, and wrap your Function with that context.

### Setting up Auto-Correlation for Azure Functions

You do not need to make any changes to your existing Function logic.
Instead, you can update the `default` export of your `httpTrigger` to be wrapped with some Application Insights logic:

```js
...

// Default export wrapped with Application Insights FaaS context propagation
export default async function contextPropagatingHttpTrigger(context, req) {
    // Start an AI Correlation Context using the provided Function context
    const correlationContext = appInsights.startOperation(context, req);

    // Wrap the Function runtime with correlationContext
    return appInsights.wrapWithCorrelationContext(async () => {
        const startTime = Date.now(); // Start trackRequest timer

        // Run the Function
        await httpTrigger(context, req);

        // Track Request on completion
        appInsights.defaultClient.trackRequest({
            name: context.req.method + " " + context.req.url,
            resultCode: context.res.status,
            success: true,
            url: req.url,
            duration: Date.now() - startTime,
            id: correlationContext.operation.parentId,
        });
        appInsights.defaultClient.flush();
    }, correlationContext)();
};
```

### Azure Functions Example

An example of making an `axios` call to <https://httpbin.org> and returning the reponse.

```js
const appInsights = require("applicationinsights");
appInsights.setup("ikey")
    .setAutoCollectPerformance(false)
    .start();

const axios = require("axios");

/**
 * No changes required to your existing Function logic
 */
const httpTrigger = async function (context, req) {
    const response = await axios.get("https://httpbin.org/status/200");

    context.res = {
        status: response.status,
        body: response.statusText,
    };
};

// Default export wrapped with Application Insights FaaS context propagation
export default async function contextPropagatingHttpTrigger(context, req) {
    // Start an AI Correlation Context using the provided Function context
    const correlationContext = appInsights.startOperation(context, req);

    // Wrap the Function runtime with correlationContext
    return appInsights.wrapWithCorrelationContext(async () => {
        const startTime = Date.now(); // Start trackRequest timer

        // Run the Function
        await httpTrigger(context, req);

        // Track Request on completion
        appInsights.defaultClient.trackRequest({
            name: context.req.method + " " + context.req.url,
            resultCode: context.res.status,
            success: true,
            url: req.url,
            duration: Date.now() - startTime,
            id: correlationContext.operation.parentId,
        });
        appInsights.defaultClient.flush();
    }, correlationContext)();
};
```

## Configuration

The appInsights object provides a number of configuration methods. They are
listed in the following snippet with their default values.

```javascript
let appInsights = require("applicationinsights");
appInsights.setup("<instrumentation_key>")
    .setAutoDependencyCorrelation(true)
    .setAutoCollectRequests(true)
    .setAutoCollectPerformance(true, true)
    .setAutoCollectExceptions(true)
    .setAutoCollectDependencies(true)
    .setAutoCollectConsole(true)
    .setUseDiskRetryCaching(true)
    .setSendLiveMetrics(false)
    .setDistributedTracingMode(appInsights.DistributedTracingModes.AI_AND_W3C)
    .start();
```

Please review their descriptions in your IDE's built-in type hinting, or [applicationinsights.ts](https://github.com/microsoft/ApplicationInsights-node.js/tree/develop/applicationinsights.ts) for
detailed information on what these control, and optional secondary arguments.

Note that by default `setAutoCollectConsole` is configured to *exclude* calls to `console.log`
(and other `console` methods). By default, only calls to supported third-party loggers
(e.g. `winston`, `bunyan`) will be collected. You can change this behavior to *include* calls
to `console` methods by using `setAutoCollectConsole(true, true)`.

### Sampling

By default, the SDK will send all collected data to the Application Insights service. If you collect a lot of data, you might want to enable sampling to reduce the amount of data sent. Set the `samplingPercentage` field on the Config object of a Client to accomplish this. Setting `samplingPercentage` to 100 (the default) means all data will be sent, and 0 means nothing will be sent.

If you are using automatic correlation, all data associated with a single request will be included or excluded as a unit.

Add code such as the following to enable sampling:

```javascript
const appInsights = require("applicationinsights");
appInsights.setup("<instrumentation_key>");
appInsights.defaultClient.config.samplingPercentage = 33; // 33% of all telemetry will be sent to Application Insights
appInsights.start();
```

### Multiple roles for multi-component applications

If your application consists of multiple components that you wish to instrument all with the same Instrumentation Key and still see these components as separate units in the Portal as if they were using separate Instrumentation Keys (for example, as separate nodes on the Application Map) you may need to manually configure the RoleName field to distinguish one component's telemetry from other components sending data to your Application Insights resource. (See [Monitor multi-component applications with Application Insights (preview)](https://docs.microsoft.com/azure/application-insights/app-insights-monitor-multi-role-apps))

Use the following to set the RoleName field:

```javascript
const appInsights = require("applicationinsights");
appInsights.setup("<instrumentation_key>");
appInsights.defaultClient.context.tags[appInsights.defaultClient.context.keys.cloudRole] = "MyRoleName";
appInsights.start();
```

If running in Azure App service or Azure functions the SDK will automatically populate the cloud role when following code is added:
```javascript
const appInsights = require("applicationinsights");
appInsights.setup("<instrumentation_key>");
appInsights.defaultClient.setAutoPopulateAzureProperties(true);
appInsights.start();
```


### Automatic third-party instrumentation

In order to track context across asynchronous calls, some changes are required in third party libraries such as mongodb and redis.
By default ApplicationInsights will use [`diagnostic-channel-publishers`](https://github.com/microsoft/node-diagnostic-channel/tree/master/src/diagnostic-channel-publishers)
to monkey-patch some of these libraries.
This can be disabled by setting the `APPLICATION_INSIGHTS_NO_DIAGNOSTIC_CHANNEL` environment variable. Note that by setting that
environment variable, events may no longer be correctly associated with the right operation. Individual monkey-patches can be
disabled by setting the `APPLICATION_INSIGHTS_NO_PATCH_MODULES` environment variable to a comma separated list of packages to
disable, e.g. `APPLICATION_INSIGHTS_NO_PATCH_MODULES=console,redis` to avoid patching the `console` and `redis` packages.

The following modules are available: `azuresdk`, `bunyan`, `console`, `mongodb`, `mongodb-core`, `mysql`, `redis`, `winston`,
`pg`, and `pg-pool`. Visit the [diagnostic-channel-publishers' README](https://github.com/microsoft/node-diagnostic-channel/blob/master/src/diagnostic-channel-publishers/README.md)
for information about exactly which versions of these packages are patched.

Automatic instrumentation for several Azure SDKs is also enabled, currently Cognitive Search, Communication Common and Cosmos DB SDKs are not supported.
[Javascript Azure SDKs](https://azure.github.io/azure-sdk/releases/latest/index.html#javascript)

The `bunyan`, `winston`, and `console` patches will generate Application Insights Trace events based on whether `setAutoCollectConsole` is enabled.
The rest will generate Application Insights Dependency events based on whether `setAutoCollectDependencies` is enabled. Make sure that `applicationinsights` is imported **before** any 3rd-party packages for them to be instrumented successfully.


### Live Metrics
To enable sending live metrics of your app to Azure, use `setSendLiveMetrics(true)`. Filtering of live metrics in the Portal is currently not supported.

### Extended Metrics
>***Note:*** The ability to send extended native metrics was added in version `1.4.0`

To enable sending extended native metrics of your app to Azure, simply install the separate native metrics package. The SDK will automatically load it when it is installed and start collecting Node.js native metrics.
```zsh
npm install applicationinsights-native-metrics
```
Currently, the native metrics package performs autocollection of Garbage Collection CPU time, Event Loop ticks, and heap usage:
- **Garbage Collection:** The amount of CPU time spent on each type of garbage collection, and how many occurrences of each type.
- **Event Loop:** How many ticks occurred and how much CPU time was spent in total.
- **Heap vs Non-Heap:** How much of your app's memory usage is in the heap or non-heap.

### Distributed Tracing Modes
By default, this SDK will send headers understood by other applications/services instrumented with an Application Insights SDK. You can optionally enable sending/receiving of [W3C Trace Context](https://github.com/w3c/trace-context) headers in addition to the existing AI headers, so you will not break correlation with any of your existing legacy services. Enabling W3C headers will allow your app to correlate with other services not instrumented with Application Insights, but do adopt this W3C standard.

```js
const appInsights = require("applicationinsights");
appInsights
  .setup("<your ikey>")
  .setDistributedTracingMode(appInsights.DistributedTracingModes.AI_AND_W3C)
  .start()
```

## Track custom telemetry

You can track any request, event, metric or exception using the Application
Insights client. Examples follow:

```javascript
let appInsights = require("applicationinsights");
appInsights.setup().start(); // assuming ikey in env var. start() can be omitted to disable any non-custom data
let client = appInsights.defaultClient;
client.trackEvent({name: "my custom event", properties: {customProperty: "custom property value"}});
client.trackException({exception: new Error("handled exceptions can be logged with this method")});
client.trackMetric({name: "custom metric", value: 3});
client.trackTrace({message: "trace message"});
client.trackDependency({target:"http://dbname", name:"select customers proc", data:"SELECT * FROM Customers", duration:231, resultCode:0, success: true, dependencyTypeName: "ZSQL"});
client.trackRequest({name:"GET /customers", url:"http://myserver/customers", duration:309, resultCode:200, success:true});
 
let http = require("http");
http.createServer( (req, res) => {
  client.trackNodeHttpRequest({request: req, response: res}); // Place at the beginning of your request handler
});
```

Note that custom properties are converted to their string representation before being sent, see [Using properties](https://docs.microsoft.com/azure/azure-monitor/app/api-custom-events-metrics#properties) for more information.

An example utility using `trackMetric` to measure how long event loop scheduling takes:

```javascript
function startMeasuringEventLoop() {
  var startTime = process.hrtime();
  var sampleSum = 0;
  var sampleCount = 0;

  // Measure event loop scheduling delay
  setInterval(() => {
    var elapsed = process.hrtime(startTime);
    startTime = process.hrtime();
    sampleSum += elapsed[0] * 1e9 + elapsed[1];
    sampleCount++;
  }, 0);

  // Report custom metric every second
  setInterval(() => {
    var samples = sampleSum;
    var count = sampleCount;
    sampleSum = 0;
    sampleCount = 0;

    if (count > 0) {
      var avgNs = samples / count;
      var avgMs = Math.round(avgNs / 1e6);
      client.trackMetric({name: "Event Loop Delay", value: avgMs});
    }
  }, 1000);
}
```

## Preprocess data with Telemetry Processors

```javascript
public addTelemetryProcessor(telemetryProcessor: (envelope: Contracts.Envelope, context: { http.RequestOptions, http.ClientRequest, http.ClientResponse, Error, correlationContext }) => boolean)
```

You can process and filter collected data before it is sent for retention using
_Telemetry Processors_. Telemetry processors are called one by one in the
order they were added before the telemetry item is sent to the cloud.

If a telemetry processor returns false that telemetry item will not be sent.

All telemetry processors receive the telemetry data and its envelope to inspect and
modify. They also receive a context object. The contents of this object is defined by
the `contextObjects` parameter when calling a track method for manually tracked telemetry.
For automatically collected telemetry, this object is filled with available request information
and the persistent request context as provided by `appInsights.getCorrelationContext()` (if
automatic dependency correlation is enabled).

The TypeScript type for a telemetry processor is:

```typescript
telemetryProcessor: (envelope: ContractsModule.Contracts.Envelope, context: { http.RequestOptions, http.ClientRequest, http.ClientResponse, Error, correlationContext }) => boolean;
```

For example, a processor that removes stack trace data from exceptions might be
written and added as follows:

```javascript
function removeStackTraces ( envelope, context ) {
  if (envelope.data.baseType === "ExceptionData") {
    var data = envelope.data.baseData;
    if (data.exceptions && data.exceptions.length > 0) {
      for (var i = 0; i < data.exceptions.length; i++) {
        var exception = data.exceptions[i];
        exception.parsedStack = null;
        exception.hasFullStack = false;
      }
    }
    // Add extra properties
    var originalError = context["Error"];
    if(originalError && originalError.prop){
      data.properties = data.properties || {};
      data.properties.customProperty = originalError.prop;
    }
  }
  return true;
}

appInsights.defaultClient.addTelemetryProcessor(removeStackTraces);
```

More info on the telemetry API is available in [the docs][].

[the docs]: https://azure.microsoft.com/documentation/articles/app-insights-api-custom-events-metrics/

## Use multiple instrumentation keys

You can create multiple Azure Application Insights resources and send different
data to each by using their respective instrumentation keys ("ikey"). For
example:

```javascript
let appInsights = require("applicationinsights");

// configure auto-collection under one ikey
appInsights.setup("_ikey-A_").start();

// track some events manually under another ikey
let otherClient = new appInsights.TelemetryClient("_ikey-B_");
otherClient.trackEvent({name: "my custom event"});
```

## Examples

* Track dependencies

    ```javascript
    let appInsights = require("applicationinsights");
    let client = new appInsights.TelemetryClient();

    var success = false;
    let startTime = Date.now();
    // execute dependency call here....
    let duration = Date.now() - startTime;
    success = true;

    client.trackDependency({target:"http://dbname", name:"select customers proc", data:"SELECT * FROM Customers", duration:duration, resultCode:0, success: true, dependencyTypeName: "ZSQL"});
    ```

* Assign custom properties to be included with all events

    ```javascript
    appInsights.defaultClient.commonProperties = {
      environment: process.env.SOME_ENV_VARIABLE
    };
    ```

* Manually track all HTTP GET requests

    Note that all requests are tracked by default. To disable automatic
    collection, call `.setAutoCollectRequests(false)` before calling `start()`.

    ```javascript
    appInsights.defaultClient.trackRequest({name:"GET /customers", url:"http://myserver/customers", duration:309, resultCode:200, success:true});
    ```
    Alternatively you can track requests using ```trackNodeHttpRequest``` method:

    ```javascript
    var server = http.createServer((req, res) => {
      if ( req.method === "GET" ) {
          appInsights.defaultClient.trackNodeHttpRequest({request:req, response:res});
      }
      // other work here....
      res.end();
    });
    ```

* Track server startup time

    ```javascript
    let start = Date.now();
    server.on("listening", () => {
      let duration = Date.now() - start;
      appInsights.defaultClient.trackMetric({name: "server startup time", value: duration});
    });
    ```

## Advanced configuration options
The Client object contains a `config` property with many optional settings for
advanced scenarios. These can be set as follows:
```
client.config.PROPERTYNAME = VALUE;
```
These properties are client specific, so you can configure `appInsights.defaultClient`
separately from clients created with `new appInsights.TelemetryClient()`.

| Property                        | Description                                                                                                |
| ------------------------------- |------------------------------------------------------------------------------------------------------------|
| instrumentationKey              | An identifier for your Application Insights resource                                                       |
| endpointUrl                     | The ingestion endpoint to send telemetry payloads to                                                       |
| quickPulseHost                  | The Live Metrics Stream host to send live metrics telemetry to                                             |
| proxyHttpUrl                    | A proxy server for SDK HTTP traffic (Optional, Default pulled from `http_proxy` environment variable)      |
| proxyHttpsUrl                   | A proxy server for SDK HTTPS traffic (Optional, Default pulled from `https_proxy` environment variable)    |
| httpAgent                       | An http.Agent to use for SDK HTTP traffic (Optional, Default undefined)                                    |
| httpsAgent                      | An https.Agent to use for SDK HTTPS traffic (Optional, Default undefined)                                  |
| maxBatchSize                    | The maximum number of telemetry items to include in a payload to the ingestion endpoint (Default `250`)    |
| maxBatchIntervalMs              | The maximum amount of time to wait to for a payload to reach maxBatchSize (Default `15000`)                |
| disableAppInsights              | A flag indicating if telemetry transmission is disabled (Default `false`)                                  |
| samplingPercentage              | The percentage of telemetry items tracked that should be transmitted (Default `100`)                       |
| correlationIdRetryIntervalMs    | The time to wait before retrying to retrieve the id for cross-component correlation (Default `30000`)      |
| correlationHeaderExcludedDomains| A list of domains to exclude from cross-component correlation header injection (Default See [Config.ts][]) |


[Config.ts]: https://github.com/microsoft/ApplicationInsights-node.js/blob/develop/Library/Config.ts

Following configuration is currently only available in beta version of the SDK.

| Property                        | Description                                                                                                |
| ------------------------------- |------------------------------------------------------------------------------------------------------------|
| aadTokenCredential| Azure Credential instance to be used to authenticate the App. [AAD Identity Crendential Classes](https://github.com/Azure/azure-sdk-for-js/tree/master/sdk/identity/identity#credential-classes) | 
<<<<<<< HEAD
 
=======

>>>>>>> aa1af921



## Branches

- Ongoing development takes place on the [develop][] branch. **Please submit
  pull requests to this branch.**
- Releases are merged to the [master][] branch and published to [npm][].

[master]: https://github.com/microsoft/ApplicationInsights-node.js/tree/master
[develop]: https://github.com/microsoft/ApplicationInsights-node.js/tree/develop
[npm]: https://www.npmjs.com/package/applicationinsights

## Contributing
For details on contributing to this repository, see the [contributing guide](https://github.com/microsoft/ApplicationInsights-node.js/master/CONTRIBUTING.md).

This project welcomes contributions and suggestions. Most contributions require you to agree to a Contributor License Agreement (CLA) declaring that you have the right to, and actually do, grant us the rights to use your contribution. For details, visit
https://cla.microsoft.com.

When you submit a pull request, a CLA-bot will automatically determine whether you need to provide a CLA and decorate the PR appropriately (e.g., label, comment). Simply follow the instructions provided by the bot. You will only need to do this once across all repositories using our CLA.

This project has adopted the [Microsoft Open Source Code of Conduct](https://opensource.microsoft.com/codeofconduct/). For more information see the [Code of Conduct FAQ](https://opensource.microsoft.com/codeofconduct/faq/) or contact [opencode@microsoft.com](mailto:opencode@microsoft.com) with any additional questions or comments.

<|MERGE_RESOLUTION|>--- conflicted
+++ resolved
@@ -511,11 +511,7 @@
 | Property                        | Description                                                                                                |
 | ------------------------------- |------------------------------------------------------------------------------------------------------------|
 | aadTokenCredential| Azure Credential instance to be used to authenticate the App. [AAD Identity Crendential Classes](https://github.com/Azure/azure-sdk-for-js/tree/master/sdk/identity/identity#credential-classes) | 
-<<<<<<< HEAD
- 
-=======
-
->>>>>>> aa1af921
+
 
 
 
@@ -538,4 +534,3 @@
 When you submit a pull request, a CLA-bot will automatically determine whether you need to provide a CLA and decorate the PR appropriately (e.g., label, comment). Simply follow the instructions provided by the bot. You will only need to do this once across all repositories using our CLA.
 
 This project has adopted the [Microsoft Open Source Code of Conduct](https://opensource.microsoft.com/codeofconduct/). For more information see the [Code of Conduct FAQ](https://opensource.microsoft.com/codeofconduct/faq/) or contact [opencode@microsoft.com](mailto:opencode@microsoft.com) with any additional questions or comments.
-
