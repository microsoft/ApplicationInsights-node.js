# Application Insights for Node.js

[![npm version](https://badge.fury.io/js/applicationinsights.svg)](http://badge.fury.io/js/applicationinsights)
[![Build Status](https://travis-ci.org/Microsoft/ApplicationInsights-node.js.svg?branch=master)](https://travis-ci.org/Microsoft/ApplicationInsights-node.js)
![Integration Tests CI](https://github.com/microsoft/ApplicationInsights-node.js/workflows/Integration%20Tests%20CI/badge.svg)
![Node.js CI](https://github.com/microsoft/ApplicationInsights-node.js/workflows/Node.js%20CI/badge.svg)
![Back Compatability CI](https://github.com/microsoft/ApplicationInsights-node.js/workflows/Back%20Compatability%20CI/badge.svg)

[Azure Application Insights][] monitors your backend services and components after
you deploy them to help you [discover and rapidly diagnose performance and other
issues][]. Add this SDK to your Node.js services to include deep info about Node.js
processes and their external dependencies such as database and cache services.
You can use this SDK for your Node.js services hosted anywhere: your datacenter,
Azure VMs and Web Apps, and even other public clouds.

[Azure Application Insights]: https://azure.microsoft.com/documentation/articles/app-insights-overview/
[discover and rapidly diagnose performance and other issues]: https://docs.microsoft.com/azure/application-insights/app-insights-detect-triage-diagnose

This library tracks the following out-of-the-box:
- Incoming and outgoing HTTP requests
- Important system metrics such as CPU usage
- Unhandled exceptions
- Events from many popular third-party libraries ([see Automatic third-party instrumentation](#automatic-third-party-instrumentation))

You can manually track more aspects of your app and system using the API described in the
[Track custom telemetry](#track-custom-telemetry) section.

## Getting Started

1. Create an Application Insights resource in Azure by following [these instructions][].
2. Grab the _Instrumentation Key_ (aka "ikey") from the resource you created in
   step 1. Later, you'll either add it to your app's environment variables or
   use it directly in your scripts.
3. Add the Application Insights Node.js SDK to your app's dependencies and
   package.json:
     ```bash
     npm install --save applicationinsights
     ```
     > *Note:* If you're using TypeScript, do not install a separate "typings" package.
     > This NPM package contains built-in typings.
4. As early as possible in your app's code, load the Application Insights
   package:
     ```javascript
     let appInsights = require('applicationinsights');
     ```
5. Configure the local SDK by calling `appInsights.setup('_your_ikey_');`, using
   the ikey you grabbed in step 2. Or put this ikey in the
   `APPINSIGHTS_INSTRUMENTATIONKEY` environment variable and call
   `appInsights.setup()` without parameters.
   > For more configuration options see below.
6. Finally, start automatically collecting and sending data by calling
   `appInsights.start();`.

[these instructions]: https://docs.microsoft.com/azure/application-insights/app-insights-nodejs


## Basic Usage

For out-of-the-box collection of HTTP requests, popular third-party library events,
unhandled exceptions, and system metrics:

```javascript
let appInsights = require("applicationinsights");
appInsights.setup("_your_ikey_").start();
```

* If the instrumentation key is set in the environment variable
  APPINSIGHTS\_INSTRUMENTATIONKEY, `.setup()` can be called with no
  arguments. This makes it easy to use different ikeys for different
  environments.

Load the Application Insights library (i.e. `require("applicationinsights")`) as
early as possible in your scripts, before loading other packages. This is needed
so that the Application Insights library can prepare later packages for tracking.
If you encounter conflicts with other libraries doing similar preparation, try
loading the Application Insights library after those.

Because of the way JavaScript handles callbacks, additional work is necessary to
track a request across external dependencies and later callbacks. By default
this additional tracking is enabled; disable it by calling
`setAutoDependencyCorrelation(false)` as described in the
Configuration section below.

## Azure Functions

Due to how Azure Functions (and other FaaS services) handle incoming requests, they are not seen as `http` requests to the Node.js runtime. For this reason, Request -> Dependency correlelation will **not** work out of the box.
To enable tracking here, you simply need to grab the context from your Function request handler, and wrap your Function with that context.

### Setting up Auto-Correlation for Azure Functions

You do not need to make any changes to your existing Function logic.
Instead, you can update the `default` export of your `httpTrigger` to be wrapped with some Application Insights logic:

```js
...

// Default export wrapped with Application Insights FaaS context propagation
export default async function contextPropagatingHttpTrigger(context, req) {
    // Start an AI Correlation Context using the provided Function context
    const correlationContext = appInsights.startOperation(context, req);

    // Wrap the Function runtime with correlationContext
    return appInsights.wrapWithCorrelationContext(async () => {
        const startTime = Date.now(); // Start trackRequest timer

        // Run the Function
        await httpTrigger(context, req);

        // Track Request on completion
        appInsights.defaultClient.trackRequest({
            name: context.req.method + " " + context.req.url,
            resultCode: context.res.status,
            success: true,
            url: req.url,
            duration: Date.now() - startTime,
            id: correlationContext.operation.parentId,
        });
        appInsights.defaultClient.flush();
    }, correlationContext)();
};
```

### Azure Functions Example

An example of making an `axios` call to <https://httpbin.org> and returning the reponse.

```js
const appInsights = require("applicationinsights");
appInsights.setup("ikey")
    .setAutoCollectPerformance(false)
    .start();

const axios = require("axios");

/**
 * No changes required to your existing Function logic
 */
const httpTrigger = async function (context, req) {
    const response = await axios.get("https://httpbin.org/status/200");

    context.res = {
        status: response.status,
        body: response.statusText,
    };
};

// Default export wrapped with Application Insights FaaS context propagation
export default async function contextPropagatingHttpTrigger(context, req) {
    // Start an AI Correlation Context using the provided Function context
    const correlationContext = appInsights.startOperation(context, req);

    // Wrap the Function runtime with correlationContext
    return appInsights.wrapWithCorrelationContext(async () => {
        const startTime = Date.now(); // Start trackRequest timer

        // Run the Function
        await httpTrigger(context, req);

        // Track Request on completion
        appInsights.defaultClient.trackRequest({
            name: context.req.method + " " + context.req.url,
            resultCode: context.res.status,
            success: true,
            url: req.url,
            duration: Date.now() - startTime,
            id: correlationContext.operation.parentId,
        });
        appInsights.defaultClient.flush();
    }, correlationContext)();
};
```

## Configuration

The appInsights object provides a number of configuration methods. They are
listed in the following snippet with their default values.

```javascript
let appInsights = require("applicationinsights");
appInsights.setup("<instrumentation_key>")
    .setAutoDependencyCorrelation(true)
    .setAutoCollectRequests(true)
    .setAutoCollectPerformance(true, true)
    .setAutoCollectExceptions(true)
    .setAutoCollectDependencies(true)
    .setAutoCollectConsole(true)
    .setUseDiskRetryCaching(true)
    .setSendLiveMetrics(false)
    .setDistributedTracingMode(appInsights.DistributedTracingModes.AI_AND_W3C)
    .start();
```

Please review their descriptions in your IDE's built-in type hinting, or [applicationinsights.ts](https://github.com/microsoft/ApplicationInsights-node.js/tree/develop/applicationinsights.ts) for
detailed information on what these control, and optional secondary arguments.

Note that by default `setAutoCollectConsole` is configured to *exclude* calls to `console.log`
(and other `console` methods). By default, only calls to supported third-party loggers
(e.g. `winston`, `bunyan`) will be collected. You can change this behavior to *include* calls
to `console` methods by using `setAutoCollectConsole(true, true)`.

### Sampling

By default, the SDK will send all collected data to the Application Insights service. If you collect a lot of data, you might want to enable sampling to reduce the amount of data sent. Set the `samplingPercentage` field on the Config object of a Client to accomplish this. Setting `samplingPercentage` to 100 (the default) means all data will be sent, and 0 means nothing will be sent.

If you are using automatic correlation, all data associated with a single request will be included or excluded as a unit.

Add code such as the following to enable sampling:

```javascript
const appInsights = require("applicationinsights");
appInsights.setup("<instrumentation_key>");
appInsights.defaultClient.config.samplingPercentage = 33; // 33% of all telemetry will be sent to Application Insights
appInsights.start();
```

### Multiple roles for multi-component applications

If your application consists of multiple components that you wish to instrument all with the same Instrumentation Key and still see these components as separate units in the Portal as if they were using separate Instrumentation Keys (for example, as separate nodes on the Application Map) you may need to manually configure the RoleName field to distinguish one component's telemetry from other components sending data to your Application Insights resource. (See [Monitor multi-component applications with Application Insights (preview)](https://docs.microsoft.com/azure/application-insights/app-insights-monitor-multi-role-apps))

Use the following to set the RoleName field:

```javascript
const appInsights = require("applicationinsights");
appInsights.setup("<instrumentation_key>");
appInsights.defaultClient.context.tags[appInsights.defaultClient.context.keys.cloudRole] = "MyRoleName";
appInsights.start();
```

### Automatic third-party instrumentation

In order to track context across asynchronous calls, some changes are required in third party libraries such as mongodb and redis.
By default ApplicationInsights will use [`diagnostic-channel-publishers`](https://github.com/microsoft/node-diagnostic-channel/tree/master/src/diagnostic-channel-publishers)
to monkey-patch some of these libraries.
This can be disabled by setting the `APPLICATION_INSIGHTS_NO_DIAGNOSTIC_CHANNEL` environment variable. Note that by setting that
environment variable, events may no longer be correctly associated with the right operation. Individual monkey-patches can be
disabled by setting the `APPLICATION_INSIGHTS_NO_PATCH_MODULES` environment variable to a comma separated list of packages to
disable, e.g. `APPLICATION_INSIGHTS_NO_PATCH_MODULES=console,redis` to avoid patching the `console` and `redis` packages.

<<<<<<< HEAD
Currently there are 10 packages which are instrumented: `bunyan`, `console`, `mongodb`, `mongodb-core`, `mysql`, `redis`, `tedious`, `winston`,
`pg`, and `pg-pool`. Visit the [diagnostic-channel-publishers' README](https://github.com/Microsoft/node-diagnostic-channel/blob/master/src/diagnostic-channel-publishers/README.md)
=======
Currently there are 9 packages which are instrumented: `bunyan`, `console`, `mongodb`, `mongodb-core`, `mysql`, `redis`, `winston`,
`pg`, and `pg-pool`. Visit the [diagnostic-channel-publishers' README](https://github.com/microsoft/node-diagnostic-channel/blob/master/src/diagnostic-channel-publishers/README.md)
>>>>>>> 439bd18f
for information about exactly which versions of these packages are patched.

The `bunyan`, `winston`, and `console` patches will generate Application Insights Trace events based on whether `setAutoCollectConsole` is enabled.
The rest will generate Application Insights Dependency events based on whether `setAutoCollectDependencies` is enabled. Make sure that `applicationinsights` is imported **before** any 3rd-party packages for them to be instrumented successfully.


### Live Metrics
To enable sending live metrics of your app to Azure, use `setSendLiveMetrics(true)`. Filtering of live metrics in the Portal is currently not supported.

### Extended Metrics
>***Note:*** The ability to send extended native metrics was added in version `1.4.0`

To enable sending extended native metrics of your app to Azure, simply install the separate native metrics package. The SDK will automatically load it when it is installed and start collecting Node.js native metrics.
```zsh
npm install applicationinsights-native-metrics
```
Currently, the native metrics package performs autocollection of Garbage Collection CPU time, Event Loop ticks, and heap usage:
- **Garbage Collection:** The amount of CPU time spent on each type of garbage collection, and how many occurrences of each type.
- **Event Loop:** How many ticks occurred and how much CPU time was spent in total.
- **Heap vs Non-Heap:** How much of your app's memory usage is in the heap or non-heap.

### Distributed Tracing Modes
By default, this SDK will send headers understood by other applications/services instrumented with an Application Insights SDK. You can optionally enable sending/receiving of [W3C Trace Context](https://github.com/w3c/trace-context) headers in addition to the existing AI headers, so you will not break correlation with any of your existing legacy services. Enabling W3C headers will allow your app to correlate with other services not instrumented with Application Insights, but do adopt this W3C standard.

```js
const appInsights = require("applicationinsights");
appInsights
  .setup("<your ikey>")
  .setDistributedTracingMode(appInsights.DistributedTracingModes.AI_AND_W3C)
  .start()
```

## Track custom telemetry

You can track any request, event, metric or exception using the Application
Insights client. Examples follow:

```javascript
let appInsights = require("applicationinsights");
appInsights.setup().start(); // assuming ikey in env var. start() can be omitted to disable any non-custom data
let client = appInsights.defaultClient;
client.trackEvent({name: "my custom event", properties: {customProperty: "custom property value"}});
client.trackException({exception: new Error("handled exceptions can be logged with this method")});
client.trackMetric({name: "custom metric", value: 3});
client.trackTrace({message: "trace message"});
client.trackDependency({target:"http://dbname", name:"select customers proc", data:"SELECT * FROM Customers", duration:231, resultCode:0, success: true, dependencyTypeName: "ZSQL"});
client.trackRequest({name:"GET /customers", url:"http://myserver/customers", duration:309, resultCode:200, success:true});

let http = require("http");
http.createServer( (req, res) => {
  client.trackNodeHttpRequest({request: req, response: res}); // Place at the beginning of your request handler
});
```

An example utility using `trackMetric` to measure how long event loop scheduling takes:

```javascript
function startMeasuringEventLoop() {
  var startTime = process.hrtime();
  var sampleSum = 0;
  var sampleCount = 0;

  // Measure event loop scheduling delay
  setInterval(() => {
    var elapsed = process.hrtime(startTime);
    startTime = process.hrtime();
    sampleSum += elapsed[0] * 1e9 + elapsed[1];
    sampleCount++;
  }, 0);

  // Report custom metric every second
  setInterval(() => {
    var samples = sampleSum;
    var count = sampleCount;
    sampleSum = 0;
    sampleCount = 0;

    if (count > 0) {
      var avgNs = samples / count;
      var avgMs = Math.round(avgNs / 1e6);
      client.trackMetric({name: "Event Loop Delay", value: avgMs});
    }
  }, 1000);
}
```

## Preprocess data with Telemetry Processors

```javascript
public addTelemetryProcessor(telemetryProcessor: (envelope: Contracts.Envelope, context: { http.RequestOptions, http.ClientRequest, http.ClientResponse, correlationContext }) => boolean)
```

You can process and filter collected data before it is sent for retention using
_Telemetry Processors_. Telemetry processors are called one by one in the
order they were added before the telemetry item is sent to the cloud.

If a telemetry processor returns false that telemetry item will not be sent.

All telemetry processors receive the telemetry data and its envelope to inspect and
modify. They also receive a context object. The contents of this object is defined by
the `contextObjects` parameter when calling a track method for manually tracked telemetry.
For automatically collected telemetry, this object is filled with available request information
and the persistent request context as provided by `appInsights.getCorrelationContext()` (if
automatic dependency correlation is enabled).

The TypeScript type for a telemetry processor is:

```typescript
telemetryProcessor: (envelope: ContractsModule.Contracts.Envelope, context: { http.RequestOptions, http.ClientRequest, http.ClientResponse, correlationContext }) => boolean;
```

For example, a processor that removes stack trace data from exceptions might be
written and added as follows:

```javascript
function removeStackTraces ( envelope, context ) {
  if (envelope.data.baseType === "Microsoft.ApplicationInsights.ExceptionData") {
    var data = envelope.data.baseData;
    if (data.exceptions && data.exceptions.length > 0) {
      for (var i = 0; i < data.exceptions.length; i++) {
        var exception = data.exceptions[i];
        exception.parsedStack = null;
        exception.hasFullStack = false;
      }
    }
  }
  return true;
}

appInsights.defaultClient.addTelemetryProcessor(removeStackTraces);
```

More info on the telemetry API is available in [the docs][].

[the docs]: https://azure.microsoft.com/documentation/articles/app-insights-api-custom-events-metrics/

## Use multiple instrumentation keys

You can create multiple Azure Application Insights resources and send different
data to each by using their respective instrumentation keys ("ikey"). For
example:

```javascript
let appInsights = require("applicationinsights");

// configure auto-collection under one ikey
appInsights.setup("_ikey-A_").start();

// track some events manually under another ikey
let otherClient = new appInsights.TelemetryClient("_ikey-B_");
otherClient.trackEvent({name: "my custom event"});
```

## Examples

* Track dependencies

    ```javascript
    let appInsights = require("applicationinsights");
    let client = new appInsights.TelemetryClient();

    var success = false;
    let startTime = Date.now();
    // execute dependency call here....
    let duration = Date.now() - startTime;
    success = true;

    client.trackDependency({target:"http://dbname", name:"select customers proc", data:"SELECT * FROM Customers", duration:duration, resultCode:0, success: true, dependencyTypeName: "ZSQL"});
    ```

* Assign custom properties to be included with all events

    ```javascript
    appInsights.defaultClient.commonProperties = {
      environment: process.env.SOME_ENV_VARIABLE
    };
    ```

* Manually track all HTTP GET requests

    Note that all requests are tracked by default. To disable automatic
    collection, call `.setAutoCollectRequests(false)` before calling `start()`.

    ```javascript
    appInsights.defaultClient.trackRequest({name:"GET /customers", url:"http://myserver/customers", duration:309, resultCode:200, success:true});
    ```
    Alternatively you can track requests using ```trackNodeHttpRequest``` method:

    ```javascript
    var server = http.createServer((req, res) => {
      if ( req.method === "GET" ) {
          appInsights.defaultClient.trackNodeHttpRequest({request:req, response:res});
      }
      // other work here....
      res.end();
    });
    ```

* Track server startup time

    ```javascript
    let start = Date.now();
    server.on("listening", () => {
      let duration = Date.now() - start;
      appInsights.defaultClient.trackMetric({name: "server startup time", value: duration});
    });
    ```

## Advanced configuration options
The Client object contains a `config` property with many optional settings for
advanced scenarios. These can be set as follows:
```
client.config.PROPERTYNAME = VALUE;
```
These properties are client specific, so you can configure `appInsights.defaultClient`
separately from clients created with `new appInsights.TelemetryClient()`.

| Property                        | Description                                                                                                |
| ------------------------------- |------------------------------------------------------------------------------------------------------------|
| instrumentationKey              | An identifier for your Application Insights resource                                                       |
| endpointUrl                     | The ingestion endpoint to send telemetry payloads to                                                       |
| quickPulseHost                  | The Live Metrics Stream host to send live metrics telemetry to                                             |
| proxyHttpUrl                    | A proxy server for SDK HTTP traffic (Optional, Default pulled from `http_proxy` environment variable)      |
| proxyHttpsUrl                   | A proxy server for SDK HTTPS traffic (Optional, Default pulled from `https_proxy` environment variable)    |
| httpAgent                       | An http.Agent to use for SDK HTTP traffic (Optional, Default undefined)                                    |
| httpsAgent                      | An https.Agent to use for SDK HTTPS traffic (Optional, Default undefined)                                  |
| maxBatchSize                    | The maximum number of telemetry items to include in a payload to the ingestion endpoint (Default `250`)    |
| maxBatchIntervalMs              | The maximum amount of time to wait to for a payload to reach maxBatchSize (Default `15000`)                |
| disableAppInsights              | A flag indicating if telemetry transmission is disabled (Default `false`)                                  |
| samplingPercentage              | The percentage of telemetry items tracked that should be transmitted (Default `100`)                       |
| correlationIdRetryIntervalMs    | The time to wait before retrying to retrieve the id for cross-component correlation (Default `30000`)      |
| correlationHeaderExcludedDomains| A list of domains to exclude from cross-component correlation header injection (Default See [Config.ts][]) |

[Config.ts]: https://github.com/microsoft/ApplicationInsights-node.js/blob/develop/Library/Config.ts

## Migrating to [`applicationinsights@2.0.0`](https://github.com/microsoft/ApplicationInsights-node.js/tree/applicationinsights%402.0.0) (Beta)

An experimental / beta version of the SDK is also available, but not recommended for production. It is built on top of the [OpenTelemetry SDK + APIs](http://github.com/open-telemetry/opentelemetry-js), while keeping the API surface of this SDK the same.

```zsh
npm install applicationinsights@beta
```

### `applicationinsights@2.0.0` Overview

- Autocollection parity with `applicationinsights@1.x`
- API parity with `applicationinsights@1.x`
- "Getting Started" parity with `applicationinsights@1.x`
- New autocollection scenarios out-of-the-box contribued by the [OpenTelemetry community](https://github.com/open-telemetry/opentelemetry-js#node-plugins), e.g. `gRPC`, `express`, `ioredis`
- Built on top of an [Open Standard](https://github.com/open-telemetry/opentelemetry-specification) for Telemetry APIs and SDKs

Migrating from `1.x` to `2.x` is meant to be seamless and straightforward, there should be no breaking API changes at all. Please file a bug if something doesn't look right to you!

Included in `applicationinsights@2.0.0` is [every Node.js Plugin available in the default OpenTelemetry Node.js SDK](https://github.com/open-telemetry/opentelemetry-js#node-plugins). Please check out the [projects board](https://github.com/microsoft/ApplicationInsights-node.js/projects) for progress updates on `2.x`.

## Branches

- Ongoing development takes place on the [develop][] branch. **Please submit
  pull requests to this branch.**
- Releases are merged to the [master][] branch and published to [npm][].

[master]: https://github.com/microsoft/ApplicationInsights-node.js/tree/master
[develop]: https://github.com/microsoft/ApplicationInsights-node.js/tree/develop
[npm]: https://www.npmjs.com/package/applicationinsights

## Links

* [ApplicationInsights-Home][] is our central repo for libraries and info for
  all languages and platforms.
* Follow the latest Application Insights changes and announcements on the
  [ApplicationInsights-Announcements][] repo.
* [SDK Release Schedule][]

[ApplicationInsights-Announcements]: https://github.com/microsoft/ApplicationInsights-Announcements
[ApplicationInsights-Home]: https://github.com/microsoft/ApplicationInsights-Home
[SDK Release Schedule]: https://github.com/microsoft/ApplicationInsights-Home/wiki/SDK-Release-Schedule

## Contributing

1. Install all dependencies with `npm install`.
2. Set an environment variable to your instrumentation key (optional).
    ```bash
    // windows
    set APPINSIGHTS_INSTRUMENTATIONKEY=<insert_your_instrumentation_key_here>
    // linux/macos
    export APPINSIGHTS_INSTRUMENTATIONKEY=<insert_your_instrumentation_key_here>
    ```
3. Run tests
    ```bash
    npm run test
    npm run backcompattest
    npm run functionaltest
    ```
    _Note: Functional tests require Docker_

---

This project has adopted the [Microsoft Open Source Code of Conduct][]. For more
information see the [Code of Conduct FAQ][] or contact
[opencode@microsoft.com][] with any additional questions or comments.

[Microsoft Open Source Code of Conduct]: https://opensource.microsoft.com/codeofconduct/
[Code of Conduct FAQ]: https://opensource.microsoft.com/codeofconduct/faq/
[opencode@microsoft.com]: mailto:opencode@microsoft.com
<|MERGE_RESOLUTION|>--- conflicted
+++ resolved
@@ -1,549 +1,544 @@
-# Application Insights for Node.js
-
-[![npm version](https://badge.fury.io/js/applicationinsights.svg)](http://badge.fury.io/js/applicationinsights)
-[![Build Status](https://travis-ci.org/Microsoft/ApplicationInsights-node.js.svg?branch=master)](https://travis-ci.org/Microsoft/ApplicationInsights-node.js)
-![Integration Tests CI](https://github.com/microsoft/ApplicationInsights-node.js/workflows/Integration%20Tests%20CI/badge.svg)
-![Node.js CI](https://github.com/microsoft/ApplicationInsights-node.js/workflows/Node.js%20CI/badge.svg)
-![Back Compatability CI](https://github.com/microsoft/ApplicationInsights-node.js/workflows/Back%20Compatability%20CI/badge.svg)
-
-[Azure Application Insights][] monitors your backend services and components after
-you deploy them to help you [discover and rapidly diagnose performance and other
-issues][]. Add this SDK to your Node.js services to include deep info about Node.js
-processes and their external dependencies such as database and cache services.
-You can use this SDK for your Node.js services hosted anywhere: your datacenter,
-Azure VMs and Web Apps, and even other public clouds.
-
-[Azure Application Insights]: https://azure.microsoft.com/documentation/articles/app-insights-overview/
-[discover and rapidly diagnose performance and other issues]: https://docs.microsoft.com/azure/application-insights/app-insights-detect-triage-diagnose
-
-This library tracks the following out-of-the-box:
-- Incoming and outgoing HTTP requests
-- Important system metrics such as CPU usage
-- Unhandled exceptions
-- Events from many popular third-party libraries ([see Automatic third-party instrumentation](#automatic-third-party-instrumentation))
-
-You can manually track more aspects of your app and system using the API described in the
-[Track custom telemetry](#track-custom-telemetry) section.
-
-## Getting Started
-
-1. Create an Application Insights resource in Azure by following [these instructions][].
-2. Grab the _Instrumentation Key_ (aka "ikey") from the resource you created in
-   step 1. Later, you'll either add it to your app's environment variables or
-   use it directly in your scripts.
-3. Add the Application Insights Node.js SDK to your app's dependencies and
-   package.json:
-     ```bash
-     npm install --save applicationinsights
-     ```
-     > *Note:* If you're using TypeScript, do not install a separate "typings" package.
-     > This NPM package contains built-in typings.
-4. As early as possible in your app's code, load the Application Insights
-   package:
-     ```javascript
-     let appInsights = require('applicationinsights');
-     ```
-5. Configure the local SDK by calling `appInsights.setup('_your_ikey_');`, using
-   the ikey you grabbed in step 2. Or put this ikey in the
-   `APPINSIGHTS_INSTRUMENTATIONKEY` environment variable and call
-   `appInsights.setup()` without parameters.
-   > For more configuration options see below.
-6. Finally, start automatically collecting and sending data by calling
-   `appInsights.start();`.
-
-[these instructions]: https://docs.microsoft.com/azure/application-insights/app-insights-nodejs
-
-
-## Basic Usage
-
-For out-of-the-box collection of HTTP requests, popular third-party library events,
-unhandled exceptions, and system metrics:
-
-```javascript
-let appInsights = require("applicationinsights");
-appInsights.setup("_your_ikey_").start();
-```
-
-* If the instrumentation key is set in the environment variable
-  APPINSIGHTS\_INSTRUMENTATIONKEY, `.setup()` can be called with no
-  arguments. This makes it easy to use different ikeys for different
-  environments.
-
-Load the Application Insights library (i.e. `require("applicationinsights")`) as
-early as possible in your scripts, before loading other packages. This is needed
-so that the Application Insights library can prepare later packages for tracking.
-If you encounter conflicts with other libraries doing similar preparation, try
-loading the Application Insights library after those.
-
-Because of the way JavaScript handles callbacks, additional work is necessary to
-track a request across external dependencies and later callbacks. By default
-this additional tracking is enabled; disable it by calling
-`setAutoDependencyCorrelation(false)` as described in the
-Configuration section below.
-
-## Azure Functions
-
-Due to how Azure Functions (and other FaaS services) handle incoming requests, they are not seen as `http` requests to the Node.js runtime. For this reason, Request -> Dependency correlelation will **not** work out of the box.
-To enable tracking here, you simply need to grab the context from your Function request handler, and wrap your Function with that context.
-
-### Setting up Auto-Correlation for Azure Functions
-
-You do not need to make any changes to your existing Function logic.
-Instead, you can update the `default` export of your `httpTrigger` to be wrapped with some Application Insights logic:
-
-```js
-...
-
-// Default export wrapped with Application Insights FaaS context propagation
-export default async function contextPropagatingHttpTrigger(context, req) {
-    // Start an AI Correlation Context using the provided Function context
-    const correlationContext = appInsights.startOperation(context, req);
-
-    // Wrap the Function runtime with correlationContext
-    return appInsights.wrapWithCorrelationContext(async () => {
-        const startTime = Date.now(); // Start trackRequest timer
-
-        // Run the Function
-        await httpTrigger(context, req);
-
-        // Track Request on completion
-        appInsights.defaultClient.trackRequest({
-            name: context.req.method + " " + context.req.url,
-            resultCode: context.res.status,
-            success: true,
-            url: req.url,
-            duration: Date.now() - startTime,
-            id: correlationContext.operation.parentId,
-        });
-        appInsights.defaultClient.flush();
-    }, correlationContext)();
-};
-```
-
-### Azure Functions Example
-
-An example of making an `axios` call to <https://httpbin.org> and returning the reponse.
-
-```js
-const appInsights = require("applicationinsights");
-appInsights.setup("ikey")
-    .setAutoCollectPerformance(false)
-    .start();
-
-const axios = require("axios");
-
-/**
- * No changes required to your existing Function logic
- */
-const httpTrigger = async function (context, req) {
-    const response = await axios.get("https://httpbin.org/status/200");
-
-    context.res = {
-        status: response.status,
-        body: response.statusText,
-    };
-};
-
-// Default export wrapped with Application Insights FaaS context propagation
-export default async function contextPropagatingHttpTrigger(context, req) {
-    // Start an AI Correlation Context using the provided Function context
-    const correlationContext = appInsights.startOperation(context, req);
-
-    // Wrap the Function runtime with correlationContext
-    return appInsights.wrapWithCorrelationContext(async () => {
-        const startTime = Date.now(); // Start trackRequest timer
-
-        // Run the Function
-        await httpTrigger(context, req);
-
-        // Track Request on completion
-        appInsights.defaultClient.trackRequest({
-            name: context.req.method + " " + context.req.url,
-            resultCode: context.res.status,
-            success: true,
-            url: req.url,
-            duration: Date.now() - startTime,
-            id: correlationContext.operation.parentId,
-        });
-        appInsights.defaultClient.flush();
-    }, correlationContext)();
-};
-```
-
-## Configuration
-
-The appInsights object provides a number of configuration methods. They are
-listed in the following snippet with their default values.
-
-```javascript
-let appInsights = require("applicationinsights");
-appInsights.setup("<instrumentation_key>")
-    .setAutoDependencyCorrelation(true)
-    .setAutoCollectRequests(true)
-    .setAutoCollectPerformance(true, true)
-    .setAutoCollectExceptions(true)
-    .setAutoCollectDependencies(true)
-    .setAutoCollectConsole(true)
-    .setUseDiskRetryCaching(true)
-    .setSendLiveMetrics(false)
-    .setDistributedTracingMode(appInsights.DistributedTracingModes.AI_AND_W3C)
-    .start();
-```
-
-Please review their descriptions in your IDE's built-in type hinting, or [applicationinsights.ts](https://github.com/microsoft/ApplicationInsights-node.js/tree/develop/applicationinsights.ts) for
-detailed information on what these control, and optional secondary arguments.
-
-Note that by default `setAutoCollectConsole` is configured to *exclude* calls to `console.log`
-(and other `console` methods). By default, only calls to supported third-party loggers
-(e.g. `winston`, `bunyan`) will be collected. You can change this behavior to *include* calls
-to `console` methods by using `setAutoCollectConsole(true, true)`.
-
-### Sampling
-
-By default, the SDK will send all collected data to the Application Insights service. If you collect a lot of data, you might want to enable sampling to reduce the amount of data sent. Set the `samplingPercentage` field on the Config object of a Client to accomplish this. Setting `samplingPercentage` to 100 (the default) means all data will be sent, and 0 means nothing will be sent.
-
-If you are using automatic correlation, all data associated with a single request will be included or excluded as a unit.
-
-Add code such as the following to enable sampling:
-
-```javascript
-const appInsights = require("applicationinsights");
-appInsights.setup("<instrumentation_key>");
-appInsights.defaultClient.config.samplingPercentage = 33; // 33% of all telemetry will be sent to Application Insights
-appInsights.start();
-```
-
-### Multiple roles for multi-component applications
-
-If your application consists of multiple components that you wish to instrument all with the same Instrumentation Key and still see these components as separate units in the Portal as if they were using separate Instrumentation Keys (for example, as separate nodes on the Application Map) you may need to manually configure the RoleName field to distinguish one component's telemetry from other components sending data to your Application Insights resource. (See [Monitor multi-component applications with Application Insights (preview)](https://docs.microsoft.com/azure/application-insights/app-insights-monitor-multi-role-apps))
-
-Use the following to set the RoleName field:
-
-```javascript
-const appInsights = require("applicationinsights");
-appInsights.setup("<instrumentation_key>");
-appInsights.defaultClient.context.tags[appInsights.defaultClient.context.keys.cloudRole] = "MyRoleName";
-appInsights.start();
-```
-
-### Automatic third-party instrumentation
-
-In order to track context across asynchronous calls, some changes are required in third party libraries such as mongodb and redis.
-By default ApplicationInsights will use [`diagnostic-channel-publishers`](https://github.com/microsoft/node-diagnostic-channel/tree/master/src/diagnostic-channel-publishers)
-to monkey-patch some of these libraries.
-This can be disabled by setting the `APPLICATION_INSIGHTS_NO_DIAGNOSTIC_CHANNEL` environment variable. Note that by setting that
-environment variable, events may no longer be correctly associated with the right operation. Individual monkey-patches can be
-disabled by setting the `APPLICATION_INSIGHTS_NO_PATCH_MODULES` environment variable to a comma separated list of packages to
-disable, e.g. `APPLICATION_INSIGHTS_NO_PATCH_MODULES=console,redis` to avoid patching the `console` and `redis` packages.
-
-<<<<<<< HEAD
-Currently there are 10 packages which are instrumented: `bunyan`, `console`, `mongodb`, `mongodb-core`, `mysql`, `redis`, `tedious`, `winston`,
-`pg`, and `pg-pool`. Visit the [diagnostic-channel-publishers' README](https://github.com/Microsoft/node-diagnostic-channel/blob/master/src/diagnostic-channel-publishers/README.md)
-=======
-Currently there are 9 packages which are instrumented: `bunyan`, `console`, `mongodb`, `mongodb-core`, `mysql`, `redis`, `winston`,
-`pg`, and `pg-pool`. Visit the [diagnostic-channel-publishers' README](https://github.com/microsoft/node-diagnostic-channel/blob/master/src/diagnostic-channel-publishers/README.md)
->>>>>>> 439bd18f
-for information about exactly which versions of these packages are patched.
-
-The `bunyan`, `winston`, and `console` patches will generate Application Insights Trace events based on whether `setAutoCollectConsole` is enabled.
-The rest will generate Application Insights Dependency events based on whether `setAutoCollectDependencies` is enabled. Make sure that `applicationinsights` is imported **before** any 3rd-party packages for them to be instrumented successfully.
-
-
-### Live Metrics
-To enable sending live metrics of your app to Azure, use `setSendLiveMetrics(true)`. Filtering of live metrics in the Portal is currently not supported.
-
-### Extended Metrics
->***Note:*** The ability to send extended native metrics was added in version `1.4.0`
-
-To enable sending extended native metrics of your app to Azure, simply install the separate native metrics package. The SDK will automatically load it when it is installed and start collecting Node.js native metrics.
-```zsh
-npm install applicationinsights-native-metrics
-```
-Currently, the native metrics package performs autocollection of Garbage Collection CPU time, Event Loop ticks, and heap usage:
-- **Garbage Collection:** The amount of CPU time spent on each type of garbage collection, and how many occurrences of each type.
-- **Event Loop:** How many ticks occurred and how much CPU time was spent in total.
-- **Heap vs Non-Heap:** How much of your app's memory usage is in the heap or non-heap.
-
-### Distributed Tracing Modes
-By default, this SDK will send headers understood by other applications/services instrumented with an Application Insights SDK. You can optionally enable sending/receiving of [W3C Trace Context](https://github.com/w3c/trace-context) headers in addition to the existing AI headers, so you will not break correlation with any of your existing legacy services. Enabling W3C headers will allow your app to correlate with other services not instrumented with Application Insights, but do adopt this W3C standard.
-
-```js
-const appInsights = require("applicationinsights");
-appInsights
-  .setup("<your ikey>")
-  .setDistributedTracingMode(appInsights.DistributedTracingModes.AI_AND_W3C)
-  .start()
-```
-
-## Track custom telemetry
-
-You can track any request, event, metric or exception using the Application
-Insights client. Examples follow:
-
-```javascript
-let appInsights = require("applicationinsights");
-appInsights.setup().start(); // assuming ikey in env var. start() can be omitted to disable any non-custom data
-let client = appInsights.defaultClient;
-client.trackEvent({name: "my custom event", properties: {customProperty: "custom property value"}});
-client.trackException({exception: new Error("handled exceptions can be logged with this method")});
-client.trackMetric({name: "custom metric", value: 3});
-client.trackTrace({message: "trace message"});
-client.trackDependency({target:"http://dbname", name:"select customers proc", data:"SELECT * FROM Customers", duration:231, resultCode:0, success: true, dependencyTypeName: "ZSQL"});
-client.trackRequest({name:"GET /customers", url:"http://myserver/customers", duration:309, resultCode:200, success:true});
-
-let http = require("http");
-http.createServer( (req, res) => {
-  client.trackNodeHttpRequest({request: req, response: res}); // Place at the beginning of your request handler
-});
-```
-
-An example utility using `trackMetric` to measure how long event loop scheduling takes:
-
-```javascript
-function startMeasuringEventLoop() {
-  var startTime = process.hrtime();
-  var sampleSum = 0;
-  var sampleCount = 0;
-
-  // Measure event loop scheduling delay
-  setInterval(() => {
-    var elapsed = process.hrtime(startTime);
-    startTime = process.hrtime();
-    sampleSum += elapsed[0] * 1e9 + elapsed[1];
-    sampleCount++;
-  }, 0);
-
-  // Report custom metric every second
-  setInterval(() => {
-    var samples = sampleSum;
-    var count = sampleCount;
-    sampleSum = 0;
-    sampleCount = 0;
-
-    if (count > 0) {
-      var avgNs = samples / count;
-      var avgMs = Math.round(avgNs / 1e6);
-      client.trackMetric({name: "Event Loop Delay", value: avgMs});
-    }
-  }, 1000);
-}
-```
-
-## Preprocess data with Telemetry Processors
-
-```javascript
-public addTelemetryProcessor(telemetryProcessor: (envelope: Contracts.Envelope, context: { http.RequestOptions, http.ClientRequest, http.ClientResponse, correlationContext }) => boolean)
-```
-
-You can process and filter collected data before it is sent for retention using
-_Telemetry Processors_. Telemetry processors are called one by one in the
-order they were added before the telemetry item is sent to the cloud.
-
-If a telemetry processor returns false that telemetry item will not be sent.
-
-All telemetry processors receive the telemetry data and its envelope to inspect and
-modify. They also receive a context object. The contents of this object is defined by
-the `contextObjects` parameter when calling a track method for manually tracked telemetry.
-For automatically collected telemetry, this object is filled with available request information
-and the persistent request context as provided by `appInsights.getCorrelationContext()` (if
-automatic dependency correlation is enabled).
-
-The TypeScript type for a telemetry processor is:
-
-```typescript
-telemetryProcessor: (envelope: ContractsModule.Contracts.Envelope, context: { http.RequestOptions, http.ClientRequest, http.ClientResponse, correlationContext }) => boolean;
-```
-
-For example, a processor that removes stack trace data from exceptions might be
-written and added as follows:
-
-```javascript
-function removeStackTraces ( envelope, context ) {
-  if (envelope.data.baseType === "Microsoft.ApplicationInsights.ExceptionData") {
-    var data = envelope.data.baseData;
-    if (data.exceptions && data.exceptions.length > 0) {
-      for (var i = 0; i < data.exceptions.length; i++) {
-        var exception = data.exceptions[i];
-        exception.parsedStack = null;
-        exception.hasFullStack = false;
-      }
-    }
-  }
-  return true;
-}
-
-appInsights.defaultClient.addTelemetryProcessor(removeStackTraces);
-```
-
-More info on the telemetry API is available in [the docs][].
-
-[the docs]: https://azure.microsoft.com/documentation/articles/app-insights-api-custom-events-metrics/
-
-## Use multiple instrumentation keys
-
-You can create multiple Azure Application Insights resources and send different
-data to each by using their respective instrumentation keys ("ikey"). For
-example:
-
-```javascript
-let appInsights = require("applicationinsights");
-
-// configure auto-collection under one ikey
-appInsights.setup("_ikey-A_").start();
-
-// track some events manually under another ikey
-let otherClient = new appInsights.TelemetryClient("_ikey-B_");
-otherClient.trackEvent({name: "my custom event"});
-```
-
-## Examples
-
-* Track dependencies
-
-    ```javascript
-    let appInsights = require("applicationinsights");
-    let client = new appInsights.TelemetryClient();
-
-    var success = false;
-    let startTime = Date.now();
-    // execute dependency call here....
-    let duration = Date.now() - startTime;
-    success = true;
-
-    client.trackDependency({target:"http://dbname", name:"select customers proc", data:"SELECT * FROM Customers", duration:duration, resultCode:0, success: true, dependencyTypeName: "ZSQL"});
-    ```
-
-* Assign custom properties to be included with all events
-
-    ```javascript
-    appInsights.defaultClient.commonProperties = {
-      environment: process.env.SOME_ENV_VARIABLE
-    };
-    ```
-
-* Manually track all HTTP GET requests
-
-    Note that all requests are tracked by default. To disable automatic
-    collection, call `.setAutoCollectRequests(false)` before calling `start()`.
-
-    ```javascript
-    appInsights.defaultClient.trackRequest({name:"GET /customers", url:"http://myserver/customers", duration:309, resultCode:200, success:true});
-    ```
-    Alternatively you can track requests using ```trackNodeHttpRequest``` method:
-
-    ```javascript
-    var server = http.createServer((req, res) => {
-      if ( req.method === "GET" ) {
-          appInsights.defaultClient.trackNodeHttpRequest({request:req, response:res});
-      }
-      // other work here....
-      res.end();
-    });
-    ```
-
-* Track server startup time
-
-    ```javascript
-    let start = Date.now();
-    server.on("listening", () => {
-      let duration = Date.now() - start;
-      appInsights.defaultClient.trackMetric({name: "server startup time", value: duration});
-    });
-    ```
-
-## Advanced configuration options
-The Client object contains a `config` property with many optional settings for
-advanced scenarios. These can be set as follows:
-```
-client.config.PROPERTYNAME = VALUE;
-```
-These properties are client specific, so you can configure `appInsights.defaultClient`
-separately from clients created with `new appInsights.TelemetryClient()`.
-
-| Property                        | Description                                                                                                |
-| ------------------------------- |------------------------------------------------------------------------------------------------------------|
-| instrumentationKey              | An identifier for your Application Insights resource                                                       |
-| endpointUrl                     | The ingestion endpoint to send telemetry payloads to                                                       |
-| quickPulseHost                  | The Live Metrics Stream host to send live metrics telemetry to                                             |
-| proxyHttpUrl                    | A proxy server for SDK HTTP traffic (Optional, Default pulled from `http_proxy` environment variable)      |
-| proxyHttpsUrl                   | A proxy server for SDK HTTPS traffic (Optional, Default pulled from `https_proxy` environment variable)    |
-| httpAgent                       | An http.Agent to use for SDK HTTP traffic (Optional, Default undefined)                                    |
-| httpsAgent                      | An https.Agent to use for SDK HTTPS traffic (Optional, Default undefined)                                  |
-| maxBatchSize                    | The maximum number of telemetry items to include in a payload to the ingestion endpoint (Default `250`)    |
-| maxBatchIntervalMs              | The maximum amount of time to wait to for a payload to reach maxBatchSize (Default `15000`)                |
-| disableAppInsights              | A flag indicating if telemetry transmission is disabled (Default `false`)                                  |
-| samplingPercentage              | The percentage of telemetry items tracked that should be transmitted (Default `100`)                       |
-| correlationIdRetryIntervalMs    | The time to wait before retrying to retrieve the id for cross-component correlation (Default `30000`)      |
-| correlationHeaderExcludedDomains| A list of domains to exclude from cross-component correlation header injection (Default See [Config.ts][]) |
-
-[Config.ts]: https://github.com/microsoft/ApplicationInsights-node.js/blob/develop/Library/Config.ts
-
-## Migrating to [`applicationinsights@2.0.0`](https://github.com/microsoft/ApplicationInsights-node.js/tree/applicationinsights%402.0.0) (Beta)
-
-An experimental / beta version of the SDK is also available, but not recommended for production. It is built on top of the [OpenTelemetry SDK + APIs](http://github.com/open-telemetry/opentelemetry-js), while keeping the API surface of this SDK the same.
-
-```zsh
-npm install applicationinsights@beta
-```
-
-### `applicationinsights@2.0.0` Overview
-
-- Autocollection parity with `applicationinsights@1.x`
-- API parity with `applicationinsights@1.x`
-- "Getting Started" parity with `applicationinsights@1.x`
-- New autocollection scenarios out-of-the-box contribued by the [OpenTelemetry community](https://github.com/open-telemetry/opentelemetry-js#node-plugins), e.g. `gRPC`, `express`, `ioredis`
-- Built on top of an [Open Standard](https://github.com/open-telemetry/opentelemetry-specification) for Telemetry APIs and SDKs
-
-Migrating from `1.x` to `2.x` is meant to be seamless and straightforward, there should be no breaking API changes at all. Please file a bug if something doesn't look right to you!
-
-Included in `applicationinsights@2.0.0` is [every Node.js Plugin available in the default OpenTelemetry Node.js SDK](https://github.com/open-telemetry/opentelemetry-js#node-plugins). Please check out the [projects board](https://github.com/microsoft/ApplicationInsights-node.js/projects) for progress updates on `2.x`.
-
-## Branches
-
-- Ongoing development takes place on the [develop][] branch. **Please submit
-  pull requests to this branch.**
-- Releases are merged to the [master][] branch and published to [npm][].
-
-[master]: https://github.com/microsoft/ApplicationInsights-node.js/tree/master
-[develop]: https://github.com/microsoft/ApplicationInsights-node.js/tree/develop
-[npm]: https://www.npmjs.com/package/applicationinsights
-
-## Links
-
-* [ApplicationInsights-Home][] is our central repo for libraries and info for
-  all languages and platforms.
-* Follow the latest Application Insights changes and announcements on the
-  [ApplicationInsights-Announcements][] repo.
-* [SDK Release Schedule][]
-
-[ApplicationInsights-Announcements]: https://github.com/microsoft/ApplicationInsights-Announcements
-[ApplicationInsights-Home]: https://github.com/microsoft/ApplicationInsights-Home
-[SDK Release Schedule]: https://github.com/microsoft/ApplicationInsights-Home/wiki/SDK-Release-Schedule
-
-## Contributing
-
-1. Install all dependencies with `npm install`.
-2. Set an environment variable to your instrumentation key (optional).
-    ```bash
-    // windows
-    set APPINSIGHTS_INSTRUMENTATIONKEY=<insert_your_instrumentation_key_here>
-    // linux/macos
-    export APPINSIGHTS_INSTRUMENTATIONKEY=<insert_your_instrumentation_key_here>
-    ```
-3. Run tests
-    ```bash
-    npm run test
-    npm run backcompattest
-    npm run functionaltest
-    ```
-    _Note: Functional tests require Docker_
-
----
-
-This project has adopted the [Microsoft Open Source Code of Conduct][]. For more
-information see the [Code of Conduct FAQ][] or contact
-[opencode@microsoft.com][] with any additional questions or comments.
-
-[Microsoft Open Source Code of Conduct]: https://opensource.microsoft.com/codeofconduct/
-[Code of Conduct FAQ]: https://opensource.microsoft.com/codeofconduct/faq/
-[opencode@microsoft.com]: mailto:opencode@microsoft.com
+# Application Insights for Node.js
+
+[![npm version](https://badge.fury.io/js/applicationinsights.svg)](http://badge.fury.io/js/applicationinsights)
+[![Build Status](https://travis-ci.org/Microsoft/ApplicationInsights-node.js.svg?branch=master)](https://travis-ci.org/Microsoft/ApplicationInsights-node.js)
+![Integration Tests CI](https://github.com/microsoft/ApplicationInsights-node.js/workflows/Integration%20Tests%20CI/badge.svg)
+![Node.js CI](https://github.com/microsoft/ApplicationInsights-node.js/workflows/Node.js%20CI/badge.svg)
+![Back Compatability CI](https://github.com/microsoft/ApplicationInsights-node.js/workflows/Back%20Compatability%20CI/badge.svg)
+
+[Azure Application Insights][] monitors your backend services and components after
+you deploy them to help you [discover and rapidly diagnose performance and other
+issues][]. Add this SDK to your Node.js services to include deep info about Node.js
+processes and their external dependencies such as database and cache services.
+You can use this SDK for your Node.js services hosted anywhere: your datacenter,
+Azure VMs and Web Apps, and even other public clouds.
+
+[Azure Application Insights]: https://azure.microsoft.com/documentation/articles/app-insights-overview/
+[discover and rapidly diagnose performance and other issues]: https://docs.microsoft.com/azure/application-insights/app-insights-detect-triage-diagnose
+
+This library tracks the following out-of-the-box:
+- Incoming and outgoing HTTP requests
+- Important system metrics such as CPU usage
+- Unhandled exceptions
+- Events from many popular third-party libraries ([see Automatic third-party instrumentation](#automatic-third-party-instrumentation))
+
+You can manually track more aspects of your app and system using the API described in the
+[Track custom telemetry](#track-custom-telemetry) section.
+
+## Getting Started
+
+1. Create an Application Insights resource in Azure by following [these instructions][].
+2. Grab the _Instrumentation Key_ (aka "ikey") from the resource you created in
+   step 1. Later, you'll either add it to your app's environment variables or
+   use it directly in your scripts.
+3. Add the Application Insights Node.js SDK to your app's dependencies and
+   package.json:
+     ```bash
+     npm install --save applicationinsights
+     ```
+     > *Note:* If you're using TypeScript, do not install a separate "typings" package.
+     > This NPM package contains built-in typings.
+4. As early as possible in your app's code, load the Application Insights
+   package:
+     ```javascript
+     let appInsights = require('applicationinsights');
+     ```
+5. Configure the local SDK by calling `appInsights.setup('_your_ikey_');`, using
+   the ikey you grabbed in step 2. Or put this ikey in the
+   `APPINSIGHTS_INSTRUMENTATIONKEY` environment variable and call
+   `appInsights.setup()` without parameters.
+   > For more configuration options see below.
+6. Finally, start automatically collecting and sending data by calling
+   `appInsights.start();`.
+
+[these instructions]: https://docs.microsoft.com/azure/application-insights/app-insights-nodejs
+
+
+## Basic Usage
+
+For out-of-the-box collection of HTTP requests, popular third-party library events,
+unhandled exceptions, and system metrics:
+
+```javascript
+let appInsights = require("applicationinsights");
+appInsights.setup("_your_ikey_").start();
+```
+
+* If the instrumentation key is set in the environment variable
+  APPINSIGHTS\_INSTRUMENTATIONKEY, `.setup()` can be called with no
+  arguments. This makes it easy to use different ikeys for different
+  environments.
+
+Load the Application Insights library (i.e. `require("applicationinsights")`) as
+early as possible in your scripts, before loading other packages. This is needed
+so that the Application Insights library can prepare later packages for tracking.
+If you encounter conflicts with other libraries doing similar preparation, try
+loading the Application Insights library after those.
+
+Because of the way JavaScript handles callbacks, additional work is necessary to
+track a request across external dependencies and later callbacks. By default
+this additional tracking is enabled; disable it by calling
+`setAutoDependencyCorrelation(false)` as described in the
+Configuration section below.
+
+## Azure Functions
+
+Due to how Azure Functions (and other FaaS services) handle incoming requests, they are not seen as `http` requests to the Node.js runtime. For this reason, Request -> Dependency correlelation will **not** work out of the box.
+To enable tracking here, you simply need to grab the context from your Function request handler, and wrap your Function with that context.
+
+### Setting up Auto-Correlation for Azure Functions
+
+You do not need to make any changes to your existing Function logic.
+Instead, you can update the `default` export of your `httpTrigger` to be wrapped with some Application Insights logic:
+
+```js
+...
+
+// Default export wrapped with Application Insights FaaS context propagation
+export default async function contextPropagatingHttpTrigger(context, req) {
+    // Start an AI Correlation Context using the provided Function context
+    const correlationContext = appInsights.startOperation(context, req);
+
+    // Wrap the Function runtime with correlationContext
+    return appInsights.wrapWithCorrelationContext(async () => {
+        const startTime = Date.now(); // Start trackRequest timer
+
+        // Run the Function
+        await httpTrigger(context, req);
+
+        // Track Request on completion
+        appInsights.defaultClient.trackRequest({
+            name: context.req.method + " " + context.req.url,
+            resultCode: context.res.status,
+            success: true,
+            url: req.url,
+            duration: Date.now() - startTime,
+            id: correlationContext.operation.parentId,
+        });
+        appInsights.defaultClient.flush();
+    }, correlationContext)();
+};
+```
+
+### Azure Functions Example
+
+An example of making an `axios` call to <https://httpbin.org> and returning the reponse.
+
+```js
+const appInsights = require("applicationinsights");
+appInsights.setup("ikey")
+    .setAutoCollectPerformance(false)
+    .start();
+
+const axios = require("axios");
+
+/**
+ * No changes required to your existing Function logic
+ */
+const httpTrigger = async function (context, req) {
+    const response = await axios.get("https://httpbin.org/status/200");
+
+    context.res = {
+        status: response.status,
+        body: response.statusText,
+    };
+};
+
+// Default export wrapped with Application Insights FaaS context propagation
+export default async function contextPropagatingHttpTrigger(context, req) {
+    // Start an AI Correlation Context using the provided Function context
+    const correlationContext = appInsights.startOperation(context, req);
+
+    // Wrap the Function runtime with correlationContext
+    return appInsights.wrapWithCorrelationContext(async () => {
+        const startTime = Date.now(); // Start trackRequest timer
+
+        // Run the Function
+        await httpTrigger(context, req);
+
+        // Track Request on completion
+        appInsights.defaultClient.trackRequest({
+            name: context.req.method + " " + context.req.url,
+            resultCode: context.res.status,
+            success: true,
+            url: req.url,
+            duration: Date.now() - startTime,
+            id: correlationContext.operation.parentId,
+        });
+        appInsights.defaultClient.flush();
+    }, correlationContext)();
+};
+```
+
+## Configuration
+
+The appInsights object provides a number of configuration methods. They are
+listed in the following snippet with their default values.
+
+```javascript
+let appInsights = require("applicationinsights");
+appInsights.setup("<instrumentation_key>")
+    .setAutoDependencyCorrelation(true)
+    .setAutoCollectRequests(true)
+    .setAutoCollectPerformance(true, true)
+    .setAutoCollectExceptions(true)
+    .setAutoCollectDependencies(true)
+    .setAutoCollectConsole(true)
+    .setUseDiskRetryCaching(true)
+    .setSendLiveMetrics(false)
+    .setDistributedTracingMode(appInsights.DistributedTracingModes.AI_AND_W3C)
+    .start();
+```
+
+Please review their descriptions in your IDE's built-in type hinting, or [applicationinsights.ts](https://github.com/microsoft/ApplicationInsights-node.js/tree/develop/applicationinsights.ts) for
+detailed information on what these control, and optional secondary arguments.
+
+Note that by default `setAutoCollectConsole` is configured to *exclude* calls to `console.log`
+(and other `console` methods). By default, only calls to supported third-party loggers
+(e.g. `winston`, `bunyan`) will be collected. You can change this behavior to *include* calls
+to `console` methods by using `setAutoCollectConsole(true, true)`.
+
+### Sampling
+
+By default, the SDK will send all collected data to the Application Insights service. If you collect a lot of data, you might want to enable sampling to reduce the amount of data sent. Set the `samplingPercentage` field on the Config object of a Client to accomplish this. Setting `samplingPercentage` to 100 (the default) means all data will be sent, and 0 means nothing will be sent.
+
+If you are using automatic correlation, all data associated with a single request will be included or excluded as a unit.
+
+Add code such as the following to enable sampling:
+
+```javascript
+const appInsights = require("applicationinsights");
+appInsights.setup("<instrumentation_key>");
+appInsights.defaultClient.config.samplingPercentage = 33; // 33% of all telemetry will be sent to Application Insights
+appInsights.start();
+```
+
+### Multiple roles for multi-component applications
+
+If your application consists of multiple components that you wish to instrument all with the same Instrumentation Key and still see these components as separate units in the Portal as if they were using separate Instrumentation Keys (for example, as separate nodes on the Application Map) you may need to manually configure the RoleName field to distinguish one component's telemetry from other components sending data to your Application Insights resource. (See [Monitor multi-component applications with Application Insights (preview)](https://docs.microsoft.com/azure/application-insights/app-insights-monitor-multi-role-apps))
+
+Use the following to set the RoleName field:
+
+```javascript
+const appInsights = require("applicationinsights");
+appInsights.setup("<instrumentation_key>");
+appInsights.defaultClient.context.tags[appInsights.defaultClient.context.keys.cloudRole] = "MyRoleName";
+appInsights.start();
+```
+
+### Automatic third-party instrumentation
+
+In order to track context across asynchronous calls, some changes are required in third party libraries such as mongodb and redis.
+By default ApplicationInsights will use [`diagnostic-channel-publishers`](https://github.com/microsoft/node-diagnostic-channel/tree/master/src/diagnostic-channel-publishers)
+to monkey-patch some of these libraries.
+This can be disabled by setting the `APPLICATION_INSIGHTS_NO_DIAGNOSTIC_CHANNEL` environment variable. Note that by setting that
+environment variable, events may no longer be correctly associated with the right operation. Individual monkey-patches can be
+disabled by setting the `APPLICATION_INSIGHTS_NO_PATCH_MODULES` environment variable to a comma separated list of packages to
+disable, e.g. `APPLICATION_INSIGHTS_NO_PATCH_MODULES=console,redis` to avoid patching the `console` and `redis` packages.
+
+Currently there are 9 packages which are instrumented: `bunyan`, `console`, `mongodb`, `mongodb-core`, `mysql`, `redis`, `winston`, `tedious`,
+`pg`, and `pg-pool`. Visit the [diagnostic-channel-publishers' README](https://github.com/microsoft/node-diagnostic-channel/blob/master/src/diagnostic-channel-publishers/README.md)
+for information about exactly which versions of these packages are patched.
+
+The `bunyan`, `winston`, and `console` patches will generate Application Insights Trace events based on whether `setAutoCollectConsole` is enabled.
+The rest will generate Application Insights Dependency events based on whether `setAutoCollectDependencies` is enabled. Make sure that `applicationinsights` is imported **before** any 3rd-party packages for them to be instrumented successfully.
+
+
+### Live Metrics
+To enable sending live metrics of your app to Azure, use `setSendLiveMetrics(true)`. Filtering of live metrics in the Portal is currently not supported.
+
+### Extended Metrics
+>***Note:*** The ability to send extended native metrics was added in version `1.4.0`
+
+To enable sending extended native metrics of your app to Azure, simply install the separate native metrics package. The SDK will automatically load it when it is installed and start collecting Node.js native metrics.
+```zsh
+npm install applicationinsights-native-metrics
+```
+Currently, the native metrics package performs autocollection of Garbage Collection CPU time, Event Loop ticks, and heap usage:
+- **Garbage Collection:** The amount of CPU time spent on each type of garbage collection, and how many occurrences of each type.
+- **Event Loop:** How many ticks occurred and how much CPU time was spent in total.
+- **Heap vs Non-Heap:** How much of your app's memory usage is in the heap or non-heap.
+
+### Distributed Tracing Modes
+By default, this SDK will send headers understood by other applications/services instrumented with an Application Insights SDK. You can optionally enable sending/receiving of [W3C Trace Context](https://github.com/w3c/trace-context) headers in addition to the existing AI headers, so you will not break correlation with any of your existing legacy services. Enabling W3C headers will allow your app to correlate with other services not instrumented with Application Insights, but do adopt this W3C standard.
+
+```js
+const appInsights = require("applicationinsights");
+appInsights
+  .setup("<your ikey>")
+  .setDistributedTracingMode(appInsights.DistributedTracingModes.AI_AND_W3C)
+  .start()
+```
+
+## Track custom telemetry
+
+You can track any request, event, metric or exception using the Application
+Insights client. Examples follow:
+
+```javascript
+let appInsights = require("applicationinsights");
+appInsights.setup().start(); // assuming ikey in env var. start() can be omitted to disable any non-custom data
+let client = appInsights.defaultClient;
+client.trackEvent({name: "my custom event", properties: {customProperty: "custom property value"}});
+client.trackException({exception: new Error("handled exceptions can be logged with this method")});
+client.trackMetric({name: "custom metric", value: 3});
+client.trackTrace({message: "trace message"});
+client.trackDependency({target:"http://dbname", name:"select customers proc", data:"SELECT * FROM Customers", duration:231, resultCode:0, success: true, dependencyTypeName: "ZSQL"});
+client.trackRequest({name:"GET /customers", url:"http://myserver/customers", duration:309, resultCode:200, success:true});
+
+let http = require("http");
+http.createServer( (req, res) => {
+  client.trackNodeHttpRequest({request: req, response: res}); // Place at the beginning of your request handler
+});
+```
+
+An example utility using `trackMetric` to measure how long event loop scheduling takes:
+
+```javascript
+function startMeasuringEventLoop() {
+  var startTime = process.hrtime();
+  var sampleSum = 0;
+  var sampleCount = 0;
+
+  // Measure event loop scheduling delay
+  setInterval(() => {
+    var elapsed = process.hrtime(startTime);
+    startTime = process.hrtime();
+    sampleSum += elapsed[0] * 1e9 + elapsed[1];
+    sampleCount++;
+  }, 0);
+
+  // Report custom metric every second
+  setInterval(() => {
+    var samples = sampleSum;
+    var count = sampleCount;
+    sampleSum = 0;
+    sampleCount = 0;
+
+    if (count > 0) {
+      var avgNs = samples / count;
+      var avgMs = Math.round(avgNs / 1e6);
+      client.trackMetric({name: "Event Loop Delay", value: avgMs});
+    }
+  }, 1000);
+}
+```
+
+## Preprocess data with Telemetry Processors
+
+```javascript
+public addTelemetryProcessor(telemetryProcessor: (envelope: Contracts.Envelope, context: { http.RequestOptions, http.ClientRequest, http.ClientResponse, correlationContext }) => boolean)
+```
+
+You can process and filter collected data before it is sent for retention using
+_Telemetry Processors_. Telemetry processors are called one by one in the
+order they were added before the telemetry item is sent to the cloud.
+
+If a telemetry processor returns false that telemetry item will not be sent.
+
+All telemetry processors receive the telemetry data and its envelope to inspect and
+modify. They also receive a context object. The contents of this object is defined by
+the `contextObjects` parameter when calling a track method for manually tracked telemetry.
+For automatically collected telemetry, this object is filled with available request information
+and the persistent request context as provided by `appInsights.getCorrelationContext()` (if
+automatic dependency correlation is enabled).
+
+The TypeScript type for a telemetry processor is:
+
+```typescript
+telemetryProcessor: (envelope: ContractsModule.Contracts.Envelope, context: { http.RequestOptions, http.ClientRequest, http.ClientResponse, correlationContext }) => boolean;
+```
+
+For example, a processor that removes stack trace data from exceptions might be
+written and added as follows:
+
+```javascript
+function removeStackTraces ( envelope, context ) {
+  if (envelope.data.baseType === "Microsoft.ApplicationInsights.ExceptionData") {
+    var data = envelope.data.baseData;
+    if (data.exceptions && data.exceptions.length > 0) {
+      for (var i = 0; i < data.exceptions.length; i++) {
+        var exception = data.exceptions[i];
+        exception.parsedStack = null;
+        exception.hasFullStack = false;
+      }
+    }
+  }
+  return true;
+}
+
+appInsights.defaultClient.addTelemetryProcessor(removeStackTraces);
+```
+
+More info on the telemetry API is available in [the docs][].
+
+[the docs]: https://azure.microsoft.com/documentation/articles/app-insights-api-custom-events-metrics/
+
+## Use multiple instrumentation keys
+
+You can create multiple Azure Application Insights resources and send different
+data to each by using their respective instrumentation keys ("ikey"). For
+example:
+
+```javascript
+let appInsights = require("applicationinsights");
+
+// configure auto-collection under one ikey
+appInsights.setup("_ikey-A_").start();
+
+// track some events manually under another ikey
+let otherClient = new appInsights.TelemetryClient("_ikey-B_");
+otherClient.trackEvent({name: "my custom event"});
+```
+
+## Examples
+
+* Track dependencies
+
+    ```javascript
+    let appInsights = require("applicationinsights");
+    let client = new appInsights.TelemetryClient();
+
+    var success = false;
+    let startTime = Date.now();
+    // execute dependency call here....
+    let duration = Date.now() - startTime;
+    success = true;
+
+    client.trackDependency({target:"http://dbname", name:"select customers proc", data:"SELECT * FROM Customers", duration:duration, resultCode:0, success: true, dependencyTypeName: "ZSQL"});
+    ```
+
+* Assign custom properties to be included with all events
+
+    ```javascript
+    appInsights.defaultClient.commonProperties = {
+      environment: process.env.SOME_ENV_VARIABLE
+    };
+    ```
+
+* Manually track all HTTP GET requests
+
+    Note that all requests are tracked by default. To disable automatic
+    collection, call `.setAutoCollectRequests(false)` before calling `start()`.
+
+    ```javascript
+    appInsights.defaultClient.trackRequest({name:"GET /customers", url:"http://myserver/customers", duration:309, resultCode:200, success:true});
+    ```
+    Alternatively you can track requests using ```trackNodeHttpRequest``` method:
+
+    ```javascript
+    var server = http.createServer((req, res) => {
+      if ( req.method === "GET" ) {
+          appInsights.defaultClient.trackNodeHttpRequest({request:req, response:res});
+      }
+      // other work here....
+      res.end();
+    });
+    ```
+
+* Track server startup time
+
+    ```javascript
+    let start = Date.now();
+    server.on("listening", () => {
+      let duration = Date.now() - start;
+      appInsights.defaultClient.trackMetric({name: "server startup time", value: duration});
+    });
+    ```
+
+## Advanced configuration options
+The Client object contains a `config` property with many optional settings for
+advanced scenarios. These can be set as follows:
+```
+client.config.PROPERTYNAME = VALUE;
+```
+These properties are client specific, so you can configure `appInsights.defaultClient`
+separately from clients created with `new appInsights.TelemetryClient()`.
+
+| Property                        | Description                                                                                                |
+| ------------------------------- |------------------------------------------------------------------------------------------------------------|
+| instrumentationKey              | An identifier for your Application Insights resource                                                       |
+| endpointUrl                     | The ingestion endpoint to send telemetry payloads to                                                       |
+| quickPulseHost                  | The Live Metrics Stream host to send live metrics telemetry to                                             |
+| proxyHttpUrl                    | A proxy server for SDK HTTP traffic (Optional, Default pulled from `http_proxy` environment variable)      |
+| proxyHttpsUrl                   | A proxy server for SDK HTTPS traffic (Optional, Default pulled from `https_proxy` environment variable)    |
+| httpAgent                       | An http.Agent to use for SDK HTTP traffic (Optional, Default undefined)                                    |
+| httpsAgent                      | An https.Agent to use for SDK HTTPS traffic (Optional, Default undefined)                                  |
+| maxBatchSize                    | The maximum number of telemetry items to include in a payload to the ingestion endpoint (Default `250`)    |
+| maxBatchIntervalMs              | The maximum amount of time to wait to for a payload to reach maxBatchSize (Default `15000`)                |
+| disableAppInsights              | A flag indicating if telemetry transmission is disabled (Default `false`)                                  |
+| samplingPercentage              | The percentage of telemetry items tracked that should be transmitted (Default `100`)                       |
+| correlationIdRetryIntervalMs    | The time to wait before retrying to retrieve the id for cross-component correlation (Default `30000`)      |
+| correlationHeaderExcludedDomains| A list of domains to exclude from cross-component correlation header injection (Default See [Config.ts][]) |
+
+[Config.ts]: https://github.com/microsoft/ApplicationInsights-node.js/blob/develop/Library/Config.ts
+
+## Migrating to [`applicationinsights@2.0.0`](https://github.com/microsoft/ApplicationInsights-node.js/tree/applicationinsights%402.0.0) (Beta)
+
+An experimental / beta version of the SDK is also available, but not recommended for production. It is built on top of the [OpenTelemetry SDK + APIs](http://github.com/open-telemetry/opentelemetry-js), while keeping the API surface of this SDK the same.
+
+```zsh
+npm install applicationinsights@beta
+```
+
+### `applicationinsights@2.0.0` Overview
+
+- Autocollection parity with `applicationinsights@1.x`
+- API parity with `applicationinsights@1.x`
+- "Getting Started" parity with `applicationinsights@1.x`
+- New autocollection scenarios out-of-the-box contribued by the [OpenTelemetry community](https://github.com/open-telemetry/opentelemetry-js#node-plugins), e.g. `gRPC`, `express`, `ioredis`
+- Built on top of an [Open Standard](https://github.com/open-telemetry/opentelemetry-specification) for Telemetry APIs and SDKs
+
+Migrating from `1.x` to `2.x` is meant to be seamless and straightforward, there should be no breaking API changes at all. Please file a bug if something doesn't look right to you!
+
+Included in `applicationinsights@2.0.0` is [every Node.js Plugin available in the default OpenTelemetry Node.js SDK](https://github.com/open-telemetry/opentelemetry-js#node-plugins). Please check out the [projects board](https://github.com/microsoft/ApplicationInsights-node.js/projects) for progress updates on `2.x`.
+
+## Branches
+
+- Ongoing development takes place on the [develop][] branch. **Please submit
+  pull requests to this branch.**
+- Releases are merged to the [master][] branch and published to [npm][].
+
+[master]: https://github.com/microsoft/ApplicationInsights-node.js/tree/master
+[develop]: https://github.com/microsoft/ApplicationInsights-node.js/tree/develop
+[npm]: https://www.npmjs.com/package/applicationinsights
+
+## Links
+
+* [ApplicationInsights-Home][] is our central repo for libraries and info for
+  all languages and platforms.
+* Follow the latest Application Insights changes and announcements on the
+  [ApplicationInsights-Announcements][] repo.
+* [SDK Release Schedule][]
+
+[ApplicationInsights-Announcements]: https://github.com/microsoft/ApplicationInsights-Announcements
+[ApplicationInsights-Home]: https://github.com/microsoft/ApplicationInsights-Home
+[SDK Release Schedule]: https://github.com/microsoft/ApplicationInsights-Home/wiki/SDK-Release-Schedule
+
+## Contributing
+
+1. Install all dependencies with `npm install`.
+2. Set an environment variable to your instrumentation key (optional).
+    ```bash
+    // windows
+    set APPINSIGHTS_INSTRUMENTATIONKEY=<insert_your_instrumentation_key_here>
+    // linux/macos
+    export APPINSIGHTS_INSTRUMENTATIONKEY=<insert_your_instrumentation_key_here>
+    ```
+3. Run tests
+    ```bash
+    npm run test
+    npm run backcompattest
+    npm run functionaltest
+    ```
+    _Note: Functional tests require Docker_
+
+---
+
+This project has adopted the [Microsoft Open Source Code of Conduct][]. For more
+information see the [Code of Conduct FAQ][] or contact
+[opencode@microsoft.com][] with any additional questions or comments.
+
+[Microsoft Open Source Code of Conduct]: https://opensource.microsoft.com/codeofconduct/
+[Code of Conduct FAQ]: https://opensource.microsoft.com/codeofconduct/faq/
+[opencode@microsoft.com]: mailto:opencode@microsoft.com