// Helper script to orchestrate starting Functional Tests
const fs = require('fs');
const path = require('path');
const childProcess = require('child_process');
let perfMode = false;

function help() {
    console.log(
        "Usage: node RunFunctionalTests.js [PathToAISDK]\n\n"+
        "PathToAISDK must be an absolute path to a tgz archive"+
        " of the compiled AI SDK,\nor an NPM package reference "+
        "(eg. applicationinsights@0.22.0)\n\nA present AI SDK tgz "+
        "in the root repo directory will be used by default");
    return 0;
}

function findDefaultPath() {
    const rootDir = path.resolve(__dirname, "../../");
    const files = fs.readdirSync(rootDir);
    for(let i = 0; i < files.length; i++) {
        const file = path.join(rootDir, files[i]);
        const stat = fs.lstatSync(file);
        if (!stat.isDirectory()) {
            if (file.indexOf("applicationinsights") === rootDir.length + 1 &&
                file.indexOf(".tgz") === file.length - 4) {
                return path.resolve(file);
            }
        }
    }
    return null;
}

function run(cmd, workingDir) {
    const proc = childProcess.spawnSync(cmd, {
        shell: true,
        cwd: workingDir && path.resolve(__dirname, workingDir)
    });
    return {
        code: proc.status,
        output: proc.output.map(v => String.fromCharCode.apply(null, v)).join("")
    }
}

function runLive(cmd, workingDir) {
    const proc = childProcess.spawnSync(cmd, {
        shell: true,
        cwd: workingDir && path.resolve(__dirname, workingDir),
        stdio: 'inherit'
    });
    return {
        code: proc.status,
        output: proc.output.map(v => String.fromCharCode.apply(null, v)).join("")
    }
}


function runAsync(cmd, workingDir) {
    const proc = childProcess.spawn(cmd, [], {
        shell: true,
        cwd: workingDir && path.resolve(__dirname, workingDir)
    });
    return proc;
}

function startDocker() {
    const tasks =  [
        run("docker run -d -p 27017:27017 --name ainjsmongo mongo"),
        run("docker run -e MYSQL_ROOT_PASSWORD=dummypw -e MYSQL_DATABASE=testdb -d -p 33060:3306 --name ainjsmysql mysql:5"),
        run("docker run -d -p 63790:6379 --name ainjsredis redis:alpine"),
<<<<<<< HEAD
        run("docker run -d -p 54320:5432 --name ainjspostgres postgres:alpine"),
        run("docker run -e 'ACCEPT_EULA=Y' -e 'SA_PASSWORD=yourStrong(!)Password' -p 14330:1433 -d mcr.microsoft.com/mssql/server:2017-CU8-ubuntu --name ainjsmssql")
=======
        run("docker run -e POSTGRES_PASSWORD=dummypw -d -p 54320:5432 --name ainjspostgres postgres:alpine")
>>>>>>> 439bd18f
    ];

    for(let i = 0; i < tasks.length; i++) {
        if (tasks[i].code !== 0) {
            console.error("Failed to start container!");
            console.error(tasks[i].output);
            return false;
        }
    }
    return true;
}

function cleanUpDocker() {
    run("docker stop ainjsmongo");
    run("docker stop ainjsmysql");
    run("docker stop ainjsredis");
    run("docker stop ainjspostgres");
    run("docker stop ainjsmssql");

    run("docker rm ainjsmongo");
    run("docker rm ainjsmysql");
    run("docker rm ainjsredis");
    run("docker rm ainjspostgres");
    run("docker stop ainjsmssql");
}

function main() {
    // Find the SDK TGZ archive
    let path = null;
    if (process.argv.length > 2) {
        path = process.argv[2]
        if (path === "-h" || path === "--help") {
            return help();
        }
        if (process.argv.indexOf("-perfmode") !== -1) {
            perfMode = true;
        }
    }
    if (path === null || path.indexOf("-") === 0) {
        path = findDefaultPath();
    }
    if (path === null) {
        console.error("Could not find path for AI SDK!");
        help();
        return 1;
    }
    console.log("Using SDK package at " + path);

    // Validate docker is present on the box
    if (run("docker --version").code !== 0) {
        console.error("Docker not installed!");
        return 1;
    }

    // Prepare docker
    console.log("Spinning up Docker containers...");
    cleanUpDocker(); // Just in case the script failed in a previous run
    if (!startDocker()) {
        console.error("Could not spin up containers!");
        return 1;
    }

    // Prepare runner and testapp
    console.log("Installing Runner and TestApp dependencies...");
    if (run("npm install", "./Runner").code !== 0 || run("npm install", "./TestApp").code !== 0) {
        console.error("Could not install dependencies!");
        return 1;
    }
    console.log("Installing " + path);
    run("npm uninstall applicationinsights", "./TestApp");
    if (run("npm install --no-save " + path, "./TestApp").code !== 0) {
        console.error("Could not install SDK!");
        return 1;
    }

    // Run tests
    console.log("Running functional tests...");
    console.log("=======================\n");
    const testApp = runAsync("node --use_strict Main.js", "./TestApp");
    const runnerStatus = runLive("node --use_strict Main.js" + (perfMode ? " -perfmode": ""), "./Runner").code;
    console.log("\n=======================");

    // Clean up
    console.log("Killing TestApp...");
    testApp.kill();

    console.log("Spinning down and deleting Docker containers...");
    cleanUpDocker();

    return runnerStatus;
}


process.exit(main());<|MERGE_RESOLUTION|>--- conflicted
+++ resolved
@@ -67,12 +67,8 @@
         run("docker run -d -p 27017:27017 --name ainjsmongo mongo"),
         run("docker run -e MYSQL_ROOT_PASSWORD=dummypw -e MYSQL_DATABASE=testdb -d -p 33060:3306 --name ainjsmysql mysql:5"),
         run("docker run -d -p 63790:6379 --name ainjsredis redis:alpine"),
-<<<<<<< HEAD
-        run("docker run -d -p 54320:5432 --name ainjspostgres postgres:alpine"),
-        run("docker run -e 'ACCEPT_EULA=Y' -e 'SA_PASSWORD=yourStrong(!)Password' -p 14330:1433 -d mcr.microsoft.com/mssql/server:2017-CU8-ubuntu --name ainjsmssql")
-=======
+        run("docker run -e 'ACCEPT_EULA=Y' -e 'SA_PASSWORD=yourStrong(!)Password' -p 14330:1433 -d mcr.microsoft.com/mssql/server:2017-CU8-ubuntu --name ainjsmssql"),
         run("docker run -e POSTGRES_PASSWORD=dummypw -d -p 54320:5432 --name ainjspostgres postgres:alpine")
->>>>>>> 439bd18f
     ];
 
     for(let i = 0; i < tasks.length; i++) {
