<<<<<<< HEAD
import assert = require("assert");
import sinon = require("sinon");
import nock = require("nock");

import Sender = require("../../Library/Sender");
import Config = require("../../Library/Config");
import Constants = require("../../Declarations/Constants");
import AuthorizationHandler = require("../../Library/AuthorizationHandler");


class SenderMock extends Sender {
    public getResendInterval() {
        return this._resendInterval;
    }
}

describe("Library/Sender", () => {

    describe("#setOfflineMode(value, resendInterval)", () => {
        var sender: SenderMock;

        beforeEach(() => {
            sender = new SenderMock(new Config("1aa11111-bbbb-1ccc-8ddd-eeeeffff3333"));
        });

        it("default resend interval is 60 seconds", () => {
            sender.setDiskRetryMode(true);
            assert.equal(Sender.WAIT_BETWEEN_RESEND, sender.getResendInterval());
        });

        it("resend interval can be configured", () => {
            sender.setDiskRetryMode(true, 0);
            assert.equal(0, sender.getResendInterval());

            sender.setDiskRetryMode(true, 1234);
            assert.equal(1234, sender.getResendInterval());

            sender.setDiskRetryMode(true, 1234.56);
            assert.equal(1234, sender.getResendInterval());
        });

        it("resend interval can't be negative", () => {
            sender.setDiskRetryMode(true, -1234);
            assert.equal(Sender.WAIT_BETWEEN_RESEND, sender.getResendInterval());
        });
    });

    describe("#endpoint redirect", () => {
        let interceptor: nock.Interceptor;

        before(() => {
            interceptor = nock(Constants.DEFAULT_BREEZE_ENDPOINT)
                .post("/v2/track", (body: string) => {
                    return true;
                });
        });

        after(() => {
            nock.cleanAll();
        });

        it("should change ingestion endpoint when redirect response code is returned (301)", (done) => {
            interceptor.reply(301, {}, { "Location": "testLocation" });
            var testSender = new Sender(new Config("1aa11111-bbbb-1ccc-8ddd-eeeeffff3333"));
            testSender.send(new Buffer("test"), (responseText) => {
                assert.equal(testSender["_redirectedHost"], "testLocation");
                done();
            });
        });

        it("should change ingestion endpoint when redirect response code is returned (308)", (done) => {
            interceptor.reply(308, {}, { "Location": "testLocation" });
            var testSender = new Sender(new Config("1aa11111-bbbb-1ccc-8ddd-eeeeffff3333"));
            testSender.send(new Buffer("test"), (responseText) => {
                assert.equal(testSender["_redirectedHost"], "testLocation");
                done();
            });
        });

        it("should not change ingestion endpoint if redirect is not triggered", (done) => {
            interceptor.reply(200, {}, { "Location": "testLocation" });
            var testSender = new Sender(new Config("1aa11111-bbbb-1ccc-8ddd-eeeeffff3333"));
            testSender.send(new Buffer("test"), (responseText) => {
                assert.equal(testSender["_redirectedHost"], null);
                done();
            });
        });

        it("should use redirect URL for following requests", (done) => {
            let redirectHost = "https://testLocation";
            let redirectLocation = redirectHost + "/v2/track";
            // Fake redirect endpoint
            nock(redirectHost)
                .post("/v2/track", (body: string) => {
                    return true;
                }).reply(200, { "redirectProperty": true });
            interceptor.reply(308, {}, { "Location": redirectLocation });
            var testSender = new Sender(new Config("1aa11111-bbbb-1ccc-8ddd-eeeeffff3333"));
            testSender.send(new Buffer("test"), () => {
                assert.equal(testSender["_redirectedHost"], redirectLocation);
                testSender.send(new Buffer("test"), (responseText) => {
                    assert.equal(responseText, '{"redirectProperty":true}');
                    done();
                });
            });
        });
    });

    describe("#AuthorizationHandler ", () => {
        before(() => {
            nock("https://dc.services.visualstudio.com")
                .post("/v2/track", (body: string) => {
                    return true;
                })
                .reply(200, {
                    itemsAccepted: 1,
                    itemsReceived: 1,
                    errors: []
                })
                .persist();
        });

        var sandbox: sinon.SinonSandbox;

        beforeEach(() => {
            sandbox = sinon.sandbox.create();
        });

        afterEach(() => {
            sandbox.restore();
        });

        after(() => {
            nock.cleanAll();
        });

        it("should add token if handler present", () => {
            var handler = new AuthorizationHandler({
                async getToken(scopes: string | string[], options?: any): Promise<any> {
                    return { token: "testToken", };
                }
            });
            var getAuthorizationHandler = () => {
                return handler;
            };
            var config = new Config("InstrumentationKey=1aa11111-bbbb-1ccc-8ddd-eeeeffff3333");
            var addHeaderStub = sandbox.stub(handler, "addAuthorizationHeader");

            var sender = new Sender(config, getAuthorizationHandler);
            sender.send(new Buffer("test"));
            assert.ok(addHeaderStub.calledOnce);
        });

        it("should put telemetry to disk if auth fails", () => {
            var handler = new AuthorizationHandler({
                async getToken(scopes: string | string[], options?: any): Promise<any> {
                    return { token: "testToken", };
                }
            });
            var getAuthorizationHandler = () => {
                return handler;
            };
            var config = new Config("InstrumentationKey=1aa11111-bbbb-1ccc-8ddd-eeeeffff3333;");
            var addHeaderStub = sandbox.stub(handler, "addAuthorizationHeader", () => { throw new Error(); });

            var sender = new Sender(config, getAuthorizationHandler);
            var storeToDiskStub = sandbox.stub(sender, "_storeToDisk");
            var buffer = new Buffer("test");
            sender.send(buffer);
            assert.ok(addHeaderStub.calledOnce);
            assert.ok(storeToDiskStub.calledOnce);
            assert.equal(storeToDiskStub.firstCall.args[0], buffer);
        });
    });
});
=======
import assert = require("assert");
import fs = require("fs");
import sinon = require("sinon");
import nock = require("nock");

import Sender = require("../../Library/Sender");
import Config = require("../../Library/Config");
import Constants = require("../../Declarations/Constants");
import Contracts = require("../../Declarations/Contracts");

class SenderMock extends Sender {
    public getResendInterval() {
        return this._resendInterval;
    }
}

describe("Library/Sender", () => {

    var testEnvelope = new Contracts.Envelope();
    var sandbox: sinon.SinonSandbox;
    let interceptor: nock.Interceptor;

    before(() => {
        interceptor = nock(Constants.DEFAULT_BREEZE_ENDPOINT)
            .post("/v2/track", (body: string) => {
                return true;
            });
    });

    beforeEach(() => {
        sandbox = sinon.sandbox.create();
    });

    afterEach(() => {
        sandbox.restore();
    });

    after(() => {
        nock.cleanAll();
    });


    describe("#send(envelope)", () => {
        var sender: Sender;

        before(() => {
            sender = new Sender(new Config("2bb22222-bbbb-1ccc-8ddd-eeeeffff3333"));
            (<any>sender.constructor).USE_ICACLS = false;
            sender.setDiskRetryMode(true);
        });

        after(() => {
            (<any>sender.constructor).USE_ICACLS = true;
            sender.setDiskRetryMode(false);
        });

        it("should not crash JSON.stringify", () => {
            var a = <any>{ b: null };
            a.b = a;
            var warnStub = sandbox.stub(console, "warn");
            assert.doesNotThrow(() => sender.send([a]));
            assert.ok(warnStub.calledOnce);
        });

        it("should try to send telemetry from disk when 200", (done) => {
            var breezeResponse: Contracts.BreezeResponse = {
                itemsAccepted: 1,
                itemsReceived: 1,
                errors: []
            };
            let diskEnvelope = new Contracts.Envelope();
            diskEnvelope.name = "DiskEnvelope";
            sender["_storeToDisk"]([diskEnvelope]);
            var sendSpy = sandbox.spy(sender, "send");
            interceptor.reply(200, breezeResponse).persist();
            sender["_resendInterval"] = 100;
            sender.send([testEnvelope], (responseText) => {
                // Wait for resend timer
                setTimeout(() => {
                    assert.ok(sendSpy.calledTwice);
                    assert.equal(sendSpy.secondCall.args[0][0].name, "DiskEnvelope");
                    done();
                }, 200)

            });
        });

        it("should put telemetry in disk when retryable code is returned", (done) => {
            var envelope = new Contracts.Envelope();
            envelope.name = "TestRetryable";
            interceptor.reply(408, null);
            var storeStub = sandbox.stub(sender, "_storeToDisk");
            sender.send([envelope], (responseText) => {
                assert.ok(storeStub.calledOnce);
                assert.equal(storeStub.firstCall.args[0][0].name, "TestRetryable");
                done();
            });
        });

        it("should retry only failed events in partial content response", (done) => {
            var breezeResponse: Contracts.BreezeResponse = {
                itemsAccepted: 2,
                itemsReceived: 4,
                errors: [{
                    index: 0,
                    statusCode: 408,
                    message: ""
                }, {
                    index: 2,
                    statusCode: 123,
                    message: ""
                }]
            };
            var envelopes = [];
            for (var i = 0; i < 4; i++) {
                var newEnvelope = new Contracts.Envelope();
                newEnvelope.name = "TestPartial" + i;
                envelopes.push(newEnvelope);
            }
            interceptor.reply(206, breezeResponse);
            var storeStub = sandbox.stub(sender, "_storeToDisk");
            sender.send(envelopes, () => {
                assert.ok(storeStub.calledOnce);
                assert.equal(storeStub.firstCall.args[0].length, 1);
                assert.equal(storeStub.firstCall.args[0][0].name, "TestPartial0");
                done();
            });
        });
    });

    describe("#setOfflineMode(value, resendInterval)", () => {
        var sender: SenderMock;
        beforeEach(() => {
            sender = new SenderMock(new Config("1aa11111-bbbb-1ccc-8ddd-eeeeffff3333"));
        });

        after(()=>{
            sender.setDiskRetryMode(false);
        });

        it("default resend interval is 60 seconds", () => {
            sender.setDiskRetryMode(true);
            assert.equal(Sender.WAIT_BETWEEN_RESEND, sender.getResendInterval());
        });

        it("resend interval can be configured", () => {
            sender.setDiskRetryMode(true, 0);
            assert.equal(0, sender.getResendInterval());

            sender.setDiskRetryMode(true, 1234);
            assert.equal(1234, sender.getResendInterval());

            sender.setDiskRetryMode(true, 1234.56);
            assert.equal(1234, sender.getResendInterval());
        });

        it("resend interval can't be negative", () => {
            sender.setDiskRetryMode(true, -1234);
            assert.equal(Sender.WAIT_BETWEEN_RESEND, sender.getResendInterval());
        });
    });

    describe("#endpoint redirect", () => {
        it("should change ingestion endpoint when redirect response code is returned (308)", (done) => {
            interceptor.reply(308, {}, { "Location": "testLocation" });
            var testSender = new Sender(new Config("2bb22222-bbbb-1ccc-8ddd-eeeeffff3333"));
            testSender.send([testEnvelope], (responseText) => {
                assert.equal(testSender["_redirectedHost"], "testLocation");
                done();
            });
        });

        it("should not change ingestion endpoint if redirect is not triggered", (done) => {
            interceptor.reply(200, {}, { "Location": "testLocation" });
            var testSender = new Sender(new Config("2bb22222-bbbb-1ccc-8ddd-eeeeffff3333"));
            testSender.send([testEnvelope], (responseText) => {
                assert.equal(testSender["_redirectedHost"], null);
                done();
            });
        });

        it("should use redirect URL for following requests", (done) => {
            let redirectHost = "https://testLocation";
            let redirectLocation = redirectHost + "/v2/track";
            // Fake redirect endpoint
            nock(redirectHost)
                .post("/v2/track", (body: string) => {
                    return true;
                }).reply(200, { "redirectProperty": true });
            interceptor.reply(308, {}, { "Location": redirectLocation });
            var testSender = new Sender(new Config("2bb22222-bbbb-1ccc-8ddd-eeeeffff3333"));
            testSender.send([testEnvelope], () => {
                assert.equal(testSender["_redirectedHost"], redirectLocation);
                testSender.send([testEnvelope], (responseText) => {
                    assert.equal(responseText, '{"redirectProperty":true}');
                    done();
                });
            });
        });

    });

    describe("#fileCleanupTask", () => {
        var sender: Sender;

        after(() => {
            (<any>sender.constructor).USE_ICACLS = true;
            sender.setDiskRetryMode(false);
        });

        it("must clean old files from temp location", (done) => {
            var deleteSpy = sandbox.spy(fs, "unlink");
            sender = new Sender(new Config("3bb33333-bbbb-1ccc-8ddd-eeeeffff3333"));
            (<any>sender.constructor).USE_ICACLS = false;
            (<any>sender.constructor).CLEANUP_TIMEOUT = 500;
            (<any>sender.constructor).FILE_RETEMPTION_PERIOD = 1;
            var taskSpy = sandbox.spy(sender, "_fileCleanupTask");
            sender.setDiskRetryMode(true);
            let diskEnvelope = new Contracts.Envelope();
            diskEnvelope.name = "DiskEnvelope";
            sender["_storeToDisk"]([diskEnvelope]);
            setTimeout(() => {
                assert.ok(taskSpy.calledOnce);
                assert.ok(deleteSpy.called);
                done();
            }, 600);
        });
    });
});
>>>>>>> acf85eee
<|MERGE_RESOLUTION|>--- conflicted
+++ resolved
@@ -1,180 +1,3 @@
-<<<<<<< HEAD
-import assert = require("assert");
-import sinon = require("sinon");
-import nock = require("nock");
-
-import Sender = require("../../Library/Sender");
-import Config = require("../../Library/Config");
-import Constants = require("../../Declarations/Constants");
-import AuthorizationHandler = require("../../Library/AuthorizationHandler");
-
-
-class SenderMock extends Sender {
-    public getResendInterval() {
-        return this._resendInterval;
-    }
-}
-
-describe("Library/Sender", () => {
-
-    describe("#setOfflineMode(value, resendInterval)", () => {
-        var sender: SenderMock;
-
-        beforeEach(() => {
-            sender = new SenderMock(new Config("1aa11111-bbbb-1ccc-8ddd-eeeeffff3333"));
-        });
-
-        it("default resend interval is 60 seconds", () => {
-            sender.setDiskRetryMode(true);
-            assert.equal(Sender.WAIT_BETWEEN_RESEND, sender.getResendInterval());
-        });
-
-        it("resend interval can be configured", () => {
-            sender.setDiskRetryMode(true, 0);
-            assert.equal(0, sender.getResendInterval());
-
-            sender.setDiskRetryMode(true, 1234);
-            assert.equal(1234, sender.getResendInterval());
-
-            sender.setDiskRetryMode(true, 1234.56);
-            assert.equal(1234, sender.getResendInterval());
-        });
-
-        it("resend interval can't be negative", () => {
-            sender.setDiskRetryMode(true, -1234);
-            assert.equal(Sender.WAIT_BETWEEN_RESEND, sender.getResendInterval());
-        });
-    });
-
-    describe("#endpoint redirect", () => {
-        let interceptor: nock.Interceptor;
-
-        before(() => {
-            interceptor = nock(Constants.DEFAULT_BREEZE_ENDPOINT)
-                .post("/v2/track", (body: string) => {
-                    return true;
-                });
-        });
-
-        after(() => {
-            nock.cleanAll();
-        });
-
-        it("should change ingestion endpoint when redirect response code is returned (301)", (done) => {
-            interceptor.reply(301, {}, { "Location": "testLocation" });
-            var testSender = new Sender(new Config("1aa11111-bbbb-1ccc-8ddd-eeeeffff3333"));
-            testSender.send(new Buffer("test"), (responseText) => {
-                assert.equal(testSender["_redirectedHost"], "testLocation");
-                done();
-            });
-        });
-
-        it("should change ingestion endpoint when redirect response code is returned (308)", (done) => {
-            interceptor.reply(308, {}, { "Location": "testLocation" });
-            var testSender = new Sender(new Config("1aa11111-bbbb-1ccc-8ddd-eeeeffff3333"));
-            testSender.send(new Buffer("test"), (responseText) => {
-                assert.equal(testSender["_redirectedHost"], "testLocation");
-                done();
-            });
-        });
-
-        it("should not change ingestion endpoint if redirect is not triggered", (done) => {
-            interceptor.reply(200, {}, { "Location": "testLocation" });
-            var testSender = new Sender(new Config("1aa11111-bbbb-1ccc-8ddd-eeeeffff3333"));
-            testSender.send(new Buffer("test"), (responseText) => {
-                assert.equal(testSender["_redirectedHost"], null);
-                done();
-            });
-        });
-
-        it("should use redirect URL for following requests", (done) => {
-            let redirectHost = "https://testLocation";
-            let redirectLocation = redirectHost + "/v2/track";
-            // Fake redirect endpoint
-            nock(redirectHost)
-                .post("/v2/track", (body: string) => {
-                    return true;
-                }).reply(200, { "redirectProperty": true });
-            interceptor.reply(308, {}, { "Location": redirectLocation });
-            var testSender = new Sender(new Config("1aa11111-bbbb-1ccc-8ddd-eeeeffff3333"));
-            testSender.send(new Buffer("test"), () => {
-                assert.equal(testSender["_redirectedHost"], redirectLocation);
-                testSender.send(new Buffer("test"), (responseText) => {
-                    assert.equal(responseText, '{"redirectProperty":true}');
-                    done();
-                });
-            });
-        });
-    });
-
-    describe("#AuthorizationHandler ", () => {
-        before(() => {
-            nock("https://dc.services.visualstudio.com")
-                .post("/v2/track", (body: string) => {
-                    return true;
-                })
-                .reply(200, {
-                    itemsAccepted: 1,
-                    itemsReceived: 1,
-                    errors: []
-                })
-                .persist();
-        });
-
-        var sandbox: sinon.SinonSandbox;
-
-        beforeEach(() => {
-            sandbox = sinon.sandbox.create();
-        });
-
-        afterEach(() => {
-            sandbox.restore();
-        });
-
-        after(() => {
-            nock.cleanAll();
-        });
-
-        it("should add token if handler present", () => {
-            var handler = new AuthorizationHandler({
-                async getToken(scopes: string | string[], options?: any): Promise<any> {
-                    return { token: "testToken", };
-                }
-            });
-            var getAuthorizationHandler = () => {
-                return handler;
-            };
-            var config = new Config("InstrumentationKey=1aa11111-bbbb-1ccc-8ddd-eeeeffff3333");
-            var addHeaderStub = sandbox.stub(handler, "addAuthorizationHeader");
-
-            var sender = new Sender(config, getAuthorizationHandler);
-            sender.send(new Buffer("test"));
-            assert.ok(addHeaderStub.calledOnce);
-        });
-
-        it("should put telemetry to disk if auth fails", () => {
-            var handler = new AuthorizationHandler({
-                async getToken(scopes: string | string[], options?: any): Promise<any> {
-                    return { token: "testToken", };
-                }
-            });
-            var getAuthorizationHandler = () => {
-                return handler;
-            };
-            var config = new Config("InstrumentationKey=1aa11111-bbbb-1ccc-8ddd-eeeeffff3333;");
-            var addHeaderStub = sandbox.stub(handler, "addAuthorizationHeader", () => { throw new Error(); });
-
-            var sender = new Sender(config, getAuthorizationHandler);
-            var storeToDiskStub = sandbox.stub(sender, "_storeToDisk");
-            var buffer = new Buffer("test");
-            sender.send(buffer);
-            assert.ok(addHeaderStub.calledOnce);
-            assert.ok(storeToDiskStub.calledOnce);
-            assert.equal(storeToDiskStub.firstCall.args[0], buffer);
-        });
-    });
-});
-=======
 import assert = require("assert");
 import fs = require("fs");
 import sinon = require("sinon");
@@ -184,6 +7,7 @@
 import Config = require("../../Library/Config");
 import Constants = require("../../Declarations/Constants");
 import Contracts = require("../../Declarations/Contracts");
+import AuthorizationHandler = require("../../Library/AuthorizationHandler");
 
 class SenderMock extends Sender {
     public getResendInterval() {
@@ -403,5 +227,71 @@
             }, 600);
         });
     });
-});
->>>>>>> acf85eee
+  
+  describe("#AuthorizationHandler ", () => {
+        before(() => {
+            nock("https://dc.services.visualstudio.com")
+                .post("/v2/track", (body: string) => {
+                    return true;
+                })
+                .reply(200, {
+                    itemsAccepted: 1,
+                    itemsReceived: 1,
+                    errors: []
+                })
+                .persist();
+        });
+
+        var sandbox: sinon.SinonSandbox;
+
+        beforeEach(() => {
+            sandbox = sinon.sandbox.create();
+        });
+
+        afterEach(() => {
+            sandbox.restore();
+        });
+
+        after(() => {
+            nock.cleanAll();
+        });
+
+        it("should add token if handler present", () => {
+            var handler = new AuthorizationHandler({
+                async getToken(scopes: string | string[], options?: any): Promise<any> {
+                    return { token: "testToken", };
+                }
+            });
+            var getAuthorizationHandler = () => {
+                return handler;
+            };
+            var config = new Config("InstrumentationKey=1aa11111-bbbb-1ccc-8ddd-eeeeffff3333");
+            var addHeaderStub = sandbox.stub(handler, "addAuthorizationHeader");
+
+            var sender = new Sender(config, getAuthorizationHandler);
+            sender.send(new Buffer("test"));
+            assert.ok(addHeaderStub.calledOnce);
+        });
+
+        it("should put telemetry to disk if auth fails", () => {
+            var handler = new AuthorizationHandler({
+                async getToken(scopes: string | string[], options?: any): Promise<any> {
+                    return { token: "testToken", };
+                }
+            });
+            var getAuthorizationHandler = () => {
+                return handler;
+            };
+            var config = new Config("InstrumentationKey=1aa11111-bbbb-1ccc-8ddd-eeeeffff3333;");
+            var addHeaderStub = sandbox.stub(handler, "addAuthorizationHeader", () => { throw new Error(); });
+
+            var sender = new Sender(config, getAuthorizationHandler);
+            var storeToDiskStub = sandbox.stub(sender, "_storeToDisk");
+            var buffer = new Buffer("test");
+            sender.send(buffer);
+            assert.ok(addHeaderStub.calledOnce);
+            assert.ok(storeToDiskStub.calledOnce);
+            assert.equal(storeToDiskStub.firstCall.args[0], buffer);
+        });
+    });
+});