--- conflicted
+++ resolved
@@ -23,7 +23,6 @@
             var processRemoveListenerSpy = sinon.spy(global.process, "removeListener");
 
             AppInsights.setup("key").setAutoCollectExceptions(true).start();
-<<<<<<< HEAD
 
             if (AutoCollectionExceptions["_canUseUncaughtExceptionMonitor"]) {
                 assert.equal(processOnSpy.callCount, 1, "After enabling exception autocollection, there should be 1 call to processOnSpy");
@@ -32,14 +31,9 @@
                 assert.equal(processOnSpy.callCount, 2, "After enabling exception autocollection, there should be 2 calls to processOnSpy");
                 assert.equal(processOnSpy.getCall(0).args[0], AutoCollectionExceptions.UNCAUGHT_EXCEPTION_HANDLER_NAME);
                 assert.equal(processOnSpy.getCall(1).args[0], AutoCollectionExceptions.UNHANDLED_REJECTION_HANDLER_NAME);
+                processOnSpy.restore();
+                processRemoveListenerSpy.restore();
             }
-=======
-            assert.equal(processOnSpy.callCount, 2, "After enabling exception autocollection, there should be 2 calls to processOnSpy");
-            assert.equal(processOnSpy.getCall(0).args[0], AutoCollectionExceptions.UNCAUGHT_EXCEPTION_HANDLER_NAME);
-            assert.equal(processOnSpy.getCall(1).args[0], AutoCollectionExceptions.UNHANDLED_REJECTION_HANDLER_NAME);
-            processOnSpy.restore();
-            processRemoveListenerSpy.restore();
->>>>>>> c8f33264
         });
     });
 });