import http = require("http");
import https = require("https");
import assert = require("assert");
import path = require("path")
import os = require("os")
import fs = require('fs');
import sinon = require("sinon");
import events = require("events");
import child_process = require("child_process");
import nock = require("nock");
import AppInsights = require("../applicationinsights");
import Sender = require("../Library/Sender");
import Traceparent = require("../Library/Traceparent");
import { EventEmitter } from "events";
import { CorrelationContextManager } from "../AutoCollection/CorrelationContextManager";
import Constants = require("../Declarations/Constants");
import Contracts = require("../Declarations/Contracts");
import HeartBeat = require("../AutoCollection/HeartBeat");
import TelemetryClient = require("../Library/TelemetryClient");
import Context = require("../Library/Context");
import Util = require("../Library/Util");
<<<<<<< HEAD
import { CustomConfig } from "../Library/CustomConfig";
=======
import { FileAccessControl } from "../Library/FileAccessControl";
import FileSystemHelper = require("../Library/FileSystemHelper");
>>>>>>> bbb2c050

/**
 * A fake response class that passes by default
 */
class fakeResponse {
    private callbacks: { [event: string]: (data?: any) => void } = Object.create(null);
    public setEncoding(): void { };
    public statusCode: number = 200;
    private _responseData: any;

    constructor(private passImmediately: boolean = true, responseData?: any) {
        this._responseData = responseData ? responseData : "data";
    }

    public on(event: string, callback: () => void) {
        if (!this.callbacks[event]) {
            this.callbacks[event] = callback;
        } else {
            var lastCallback = this.callbacks[event];
            this.callbacks[event] = () => {
                callback();
                lastCallback();
            };
        }

        if (event == "end" && this.passImmediately) {
            this.pass(true);
        }
    }

    public emit(eventName: string, ...args: any[]): boolean {
        return true;
    }

    public addListener(eventName: string, listener: () => void): void {
        this.on(eventName, listener);
    }

    public removeListener(eventName: string, listener: () => void) {

    }

    public pass(test = false): void {
        this.callbacks["data"] ? this.callbacks["data"](this._responseData) : null;
        this.callbacks["end"] ? this.callbacks["end"]() : null;
        this.callbacks["finish"] ? this.callbacks["finish"]() : null;
    }

    public end = this.pass;
    public once = this.on;
}

/**
 * A fake request class that fails by default
 */
class fakeRequest {
    private callbacks: { [event: string]: Function } = Object.create(null);
    public write(): void { }
    public headers: { [id: string]: string } = {};
    public agent = { protocol: 'http' };
    private _responseData: any;

    constructor(private failImmediatly: boolean = true, public url: string = undefined, responseData?: any) {
        this._responseData = responseData;
    }

    public on(event: string, callback: Function) {
        this.callbacks[event] = callback;
        if (event === "error" && this.failImmediatly) {
            setImmediate(() => this.fail());
        }
    }

    public emit(eventName: string, ...args: any[]): boolean {
        return true;
    }

    public addListener(eventName: string, listener: Function): void {
        this.on(eventName, listener);
    }

    public removeListener(eventName: string, listener?: Function) {

    }

    public fail(): void {
        this.callbacks["error"] ? this.callbacks["error"]() : null;
    }

    public end(): void {
        this.callbacks["end"] ? this.callbacks["end"](new fakeResponse(true, this._responseData)) : null;
    }
}

/**
 * A fake http server
 */
class fakeHttpServer extends events.EventEmitter {
    public setCallback(callback: any) {
        this.on("request", callback);
    }

    public listen(port: any, host?: any, backlog?: any, callback?: any) {
        this.emit("listening");
    }

    public emitRequest(url: string) {
        var request = new fakeRequest(false, url);
        var response = new fakeResponse(false);
        this.emit("request", request, response);
        request.end();
    }
}

/**
 * A fake https server class that doesn't require ssl certs
 */
class fakeHttpsServer extends events.EventEmitter {

    public setCallback(callback: any) {
        this.on("request", callback);
    }

    public listen(port: any, host?: any, backlog?: any, callback?: any) {
        this.emit("listening");
    }

    public emitRequest(url: string) {
        var request = new fakeRequest(false, url);
        var response = new fakeResponse(false);
        this.emit("request", request, response);
        request.end();
        response.pass();
    }
}

describe("EndToEnd", () => {
    var sandbox: sinon.SinonSandbox;
    var originalEnv = {};
    let interceptor: nock.Interceptor;

    var breezeResponse: Contracts.BreezeResponse = {
        itemsAccepted: 1,
        itemsReceived: 1,
        errors: []
    };

    before(() => {
        sandbox = sinon.sandbox.create();
        var newEnv = <{ [id: string]: string }>{};
        Util.tlsRestrictedAgent = new https.Agent();
        newEnv["APPLICATION_INSIGHTS_NO_STATSBEAT"] = "true";
        newEnv["TMP"] = process.env.TMP;
        newEnv["TMPDIR"] = process.env.TMPDIR;
        newEnv["TEMP"] = process.env.TEMP;
        originalEnv = process.env;
        process.env = newEnv;

        interceptor = nock(Constants.DEFAULT_BREEZE_ENDPOINT)
            .post("/v2.1/track", (body: string) => {
                return true;
            });
        nock.disableNetConnect();
    });

    after(() => {
        process.env = originalEnv;
        nock.cleanAll();
        nock.enableNetConnect();
    });

    describe("Basic usage", () => {
        let nockScope: nock.Scope;

        before(() => {
            nockScope = interceptor.reply(200, breezeResponse).persist();
        });

        beforeEach(() => {
            CustomConfig._config = undefined;
        });

        afterEach(() => {
            // Dispose the default app insights client and auto collectors so that they can be reconfigured
            // cleanly for each test
            sandbox.restore();

            CorrelationContextManager.reset();
            AppInsights.dispose();
        });

        it("should send telemetry", (done) => {
            const expectedTelemetryData: AppInsights.Contracts.AvailabilityTelemetry = {
                duration: 100, id: "id1", message: "message1", success: true, name: "name1", runLocation: "east us"
            };

            var client = new AppInsights.TelemetryClient("iKey");

            client.trackEvent({ name: "test event" });
            client.trackException({ exception: new Error("test error") });
            client.trackMetric({ name: "test metric", value: 3 });
            client.trackTrace({ message: "test trace" });
            client.trackAvailability(expectedTelemetryData);

            client.flush({
                callback: (response) => {
                    assert.ok(response, "response should not be empty");
                    assert.ok(response !== "no data to send", "response should have data");
                    done();
                }
            });
        });

        it("should collect http request telemetry", (done) => {
            var fakeHttpSrv = new fakeHttpServer();
            sandbox.stub(http, 'createServer', (callback: (req: http.ServerRequest, res: http.ServerResponse) => void) => {
                fakeHttpSrv.setCallback(callback);
                return fakeHttpSrv;
            });

            AppInsights
                .setup("ikey")
                .setAutoCollectRequests(true)
                .start();

            var track = sandbox.stub(AppInsights.defaultClient, 'track');
            http.createServer((req, res) => {
                assert.equal(track.callCount, 0);
                res.end();
                assert.equal(track.callCount, 1);
                done();
            });

            fakeHttpSrv.emitRequest("http://localhost:0/test");
        });

        it("should collect https request telemetry", (done) => {
            var fakeHttpSrv = new fakeHttpServer();
            sandbox.stub(https, 'createServer', (options: any, callback: (req: http.ServerRequest, res: http.ServerResponse) => void) => {
                fakeHttpSrv.setCallback(callback);
                return fakeHttpSrv;
            });

            AppInsights
                .setup("ikey")
                .setAutoCollectRequests(true)
                .start();

            var track = sandbox.stub(AppInsights.defaultClient, 'track');
            https.createServer(null, (req: http.ServerRequest, res: http.ServerResponse) => {
                assert.equal(track.callCount, 0);
                res.end();
                assert.equal(track.callCount, 1);
                done();
            });

            fakeHttpSrv.emitRequest("http://localhost:0/test");
        });

        it("should collect http dependency telemetry", (done) => {
            var eventEmitter = new EventEmitter();
            (<any>eventEmitter).method = "GET";
            sandbox.stub(http, 'request', (url: string, c: Function) => {
                process.nextTick(c);
                return eventEmitter;
            });

            AppInsights
                .setup("ikey")
                .setAutoCollectDependencies(true)
                .start();

            var track = sandbox.stub(AppInsights.defaultClient, 'track');

            http.request(<any>'http://test.com', (c) => {
                assert.equal(track.callCount, 0);
                eventEmitter.emit("response", {});
                assert.equal(track.callCount, 1);
                done();
            });
        });

        it("should collect https dependency telemetry", (done) => {
            sandbox.restore();
            var eventEmitter = new EventEmitter();
            (<any>eventEmitter).method = "GET";
            sandbox.stub(https, 'request', (url: string, c: Function) => {
                process.nextTick(c);
                return eventEmitter;
            });

            AppInsights
                .setup("ikey")
                .setAutoCollectDependencies(true)
                .start();

            var track = sandbox.stub(AppInsights.defaultClient, 'track');

            https.request(<any>'https://test.com', (c) => {
                assert.equal(track.callCount, 0);
                eventEmitter.emit("response", {});
                assert.equal(track.callCount, 1);
                done();
            });
        });

        it("should add correlation context if not available", (done) => {
            var eventEmitter = new EventEmitter();
            (<any>eventEmitter).method = "GET";
            sandbox.stub(http, 'request', (url: string, c: Function) => {
                process.nextTick(c);
                return eventEmitter;
            });

            let generateContextSpy = sandbox.spy(CorrelationContextManager, "generateContextObject");
            AppInsights
                .setup("ikey")
                .setAutoCollectDependencies(true)
                .setAutoDependencyCorrelation(true);
            AppInsights.start();
            sandbox.stub(AppInsights.defaultClient, 'track');

            http.request(<any>'http://test.com', (c) => {
                assert.equal(generateContextSpy.callCount, 1);
                done();
            });
        });
    });

    describe("W3C mode", () => {
        let nockScope: nock.Scope;

        before(() => {
            nockScope = interceptor.reply(200, breezeResponse).persist();
        });

        beforeEach(() => {
            CustomConfig._config = undefined;
        });

        afterEach(() => {
            // Dispose the default app insights client and auto collectors so that they can be reconfigured
            // cleanly for each test
            sandbox.restore();
            CorrelationContextManager.reset();
            AppInsights.dispose();
        });

        it("should pass along traceparent/tracestate header if present in current operation", (done) => {
            var eventEmitter = new EventEmitter();
            (eventEmitter as any).headers = {};
            (eventEmitter as any)["getHeader"] = function (name: string) { return this.headers[name]; };
            (eventEmitter as any)["setHeader"] = function (name: string, value: string) { this.headers[name] = value; };
            (<any>eventEmitter).method = "GET";
            sandbox.stub(https, 'request', (url: string, c: Function) => {
                process.nextTick(c);
                return eventEmitter;
            });

            AppInsights
                .setup("ikey")
                .setAutoCollectDependencies(true)
                .start();

            sandbox.stub(CorrelationContextManager, "getCurrentContext", () => ({
                operation: {
                    traceparent: new Traceparent("00-5e84aff3af474588a42dcbf3bd1db95f-1fc066fb77fa43a3-00"),
                    tracestate: "sometracestate"
                },
                customProperties: {
                    serializeToHeader: (): null => null
                }
            }));
            https.request(<any>'https://test.com', (c) => {
                eventEmitter.emit("response", {});
                assert.ok((eventEmitter as any).headers["request-id"].match(/^\|[0-z]{32}\.[0-z]{16}\./g));
                assert.ok((eventEmitter as any).headers.traceparent.match(/^00-5e84aff3af474588a42dcbf3bd1db95f-[0-z]{16}-00$/));
                assert.notEqual((eventEmitter as any).headers.traceparent, "00-5e84aff3af474588a42dcbf3bd1db95f-1fc066fb77fa43a3-00");
                assert.equal((eventEmitter as any).headers.tracestate, "sometracestate");
                AppInsights.defaultClient.flush();
                done();
            });
        });

        it("should create and pass a traceparent header if w3c is enabled", (done) => {
            var eventEmitter = new EventEmitter();
            (eventEmitter as any).headers = {};
            (eventEmitter as any)["getHeader"] = function (name: string) { return this.headers[name]; };
            (eventEmitter as any)["setHeader"] = function (name: string, value: string) { this.headers[name] = value; };
            (<any>eventEmitter).method = "GET";
            sandbox.stub(https, 'request', (url: string, c: Function) => {
                process.nextTick(c);
                return eventEmitter;
            });
            var CorrelationIdManager = require("../Library/CorrelationIdManager");

            AppInsights
                .setup("ikey")
                .setAutoCollectDependencies(true)
                .start();

            CorrelationIdManager.w3cEnabled = true;

            sandbox.stub(CorrelationContextManager, "getCurrentContext", () => ({
                operation: {
                },
                customProperties: {
                    serializeToHeader: (): null => null
                }
            }));
            https.request(<any>'https://test.com', (c) => {
                eventEmitter.emit("response", {});
                assert.ok((eventEmitter as any).headers.traceparent.match(/^00-[0-z]{32}-[0-z]{16}-[0-9a-f]{2}/g), "traceparent header is passed, 00-W3C-W3C-00");
                assert.ok((eventEmitter as any).headers["request-id"].match(/^\|[0-z]{32}\.[0-z]{16}\./g), "back compat header is also passed, |W3C.W3C." + (eventEmitter as any).headers["request-id"]);
                CorrelationIdManager.w3cEnabled = false;
                AppInsights.defaultClient.flush();
                done();
            });
        });
    });

    describe("Disk retry mode", () => {
        var CorrelationIdManager = require("../Library/CorrelationIdManager");
        var writeFile: sinon.SinonStub;
        var writeFileSync: sinon.SinonStub;
        var readFile: sinon.SinonStub;
        var lstat: sinon.SinonStub;
        var mkdir: sinon.SinonStub;
        var existsSync: sinon.SinonStub;
        var readdir: sinon.SinonStub;
        var readdirSync: sinon.SinonStub;
        var stat: sinon.SinonStub;
        var statSync: sinon.SinonStub;
        var mkdirSync: sinon.SinonStub;
        var spawn: sinon.SinonStub;
        var spawnSync: sinon.SinonStub;

        let nockScope: nock.Scope;

        beforeEach(() => {
            nockScope = interceptor.reply(503, { "errors": [{ "index": 0, "statusCode": 503 }] });
            AppInsights.defaultClient = undefined;
            sandbox.stub(CorrelationIdManager, 'queryCorrelationId'); // TODO: Fix method of stubbing requests to allow CID to be part of E2E tests
            writeFile = sandbox.stub(FileSystemHelper, 'writeFileAsync');
            writeFileSync = sandbox.stub(fs, 'writeFileSync');
            existsSync = sandbox.stub(fs, 'existsSync').returns(true);
            readdir = sandbox.stub(FileSystemHelper, 'readdirAsync').returns(['1.ai.json']);
            readdirSync = sandbox.stub(fs, 'readdirSync').returns(['1.ai.json']);
            stat = sandbox.stub(FileSystemHelper, 'statAsync').returns({ isFile: () => true, size: 8000 });
            statSync = sandbox.stub(fs, 'statSync').returns({ isFile: () => true, size: 8000 });
            lstat = sandbox.stub(FileSystemHelper, 'lstatAsync').returns({ isDirectory: () => true });
            mkdir = sandbox.stub(FileSystemHelper, 'mkdirAsync').returns(null);
            mkdirSync = sandbox.stub(fs, 'mkdirSync').returns(null);
            readFile = sandbox.stub(FileSystemHelper, 'readFileAsync').returns('');
            spawn = sandbox.stub(child_process, 'spawn').returns({
                on: (type: string, cb: any) => {
                    if (type === 'close') {
                        cb(0);
                    }
                },
                stdout: {
                    on: (type: string, cb: any) => {
                        if (type === 'data') {
                            cb('stdoutmock');
                        }
                    }
                }
            });
            if (child_process.spawnSync) {
                spawnSync = sandbox.stub(child_process, 'spawnSync').returns({ status: 0, stdout: 'stdoutmock' });
            }
            CustomConfig._config = undefined;
        });

        afterEach(() => {
            sandbox.restore();
            AppInsights.dispose();
        });

        it("disabled by default for new clients", (done) => {
            var client = new AppInsights.TelemetryClient("key");
            client.trackEvent({ name: "test event" });

            client.flush({
                callback: (response: any) => {
                    // yield for the caching behavior
                    setImmediate(() => {
                        assert(writeFile.callCount === 0);
                        done();
                    });
                }
            });
        });

        it("enabled by default for default client", (done) => {
            AppInsights.setup("key").start();
            var client = AppInsights.defaultClient;
            client.trackEvent({ name: "test event" });
            client.flush({
                callback: (response: any) => {
                    // yield for the caching behavior
                    setImmediate(() => {
                        assert.equal(writeFile.callCount, 1);
                        done();
                    });
                }
            });
        });

        it("stores data to disk when enabled", (done) => {
            var client = new AppInsights.TelemetryClient("key");
            client.channel.setUseDiskRetryCaching(true);

            client.trackEvent({ name: "test event" });

            client.flush({
                callback: (response: any) => {
                    // yield for the caching behavior
                    setImmediate(() => {
                        assert.equal(writeFile.callCount, 1);
                        assert.equal(
                            path.dirname(writeFile.firstCall.args[0]),
                            path.join(os.tmpdir(), Sender.TEMPDIR_PREFIX + "key"));
                        assert.equal(writeFile.firstCall.args[2].mode, 0o600, "File must not have weak permissions");
                        assert.equal(spawn.callCount, 0);
                        done();
                    });
                }
            });
        });

        it("uses WindowsIdentity to get the identity for ICACLS", (done) => {
            var client = new AppInsights.TelemetryClient("uniquekey");
            client.channel.setUseDiskRetryCaching(true);
            var origICACLS = FileAccessControl.USE_ICACLS;
            FileAccessControl.USE_ICACLS = true; // Simulate ICACLS environment even on *nix

            // Clear ICACLS caches for test purposes
            FileAccessControl["ACLED_DIRECTORIES"] = {};
            FileAccessControl["ACL_IDENTITY"] = null;

            client.trackEvent({ name: "test event" });
            client.flush({
                callback: (response: any) => {
                    // yield for the caching behavior
                    setImmediate(() => {
                        assert.equal(writeFile.callCount, 1);
                        assert.equal(spawn.callCount, 2);

                        // First external call should be to powershell to query WindowsIdentity
                        assert(spawn.firstCall.args[0].indexOf('powershell.exe'));
                        assert.equal(spawn.firstCall.args[1][0], "-Command");
                        assert.equal(spawn.firstCall.args[1][1], "[System.Security.Principal.WindowsIdentity]::GetCurrent().Name");
                        assert.equal(FileAccessControl["ACL_IDENTITY"], 'stdoutmock');

                        // Next call should be to ICACLS (with the acquired identity)
                        assert(spawn.lastCall.args[0].indexOf('icacls.exe'));
                        assert.equal(spawn.lastCall.args[1][3], "/grant");
                        assert.equal(spawn.lastCall.args[1][4], "stdoutmock:(OI)(CI)F");

                        FileAccessControl["USE_ICACLS"] = origICACLS;
                        done();
                    });
                }
            });
        });

        it("refuses to store data if ACL identity fails", (done) => {
            spawn.restore();
            var tempSpawn = sandbox.stub(child_process, 'spawn').returns({
                on: (type: string, cb: any) => {
                    if (type == 'close') {
                        cb(2000); // return non-zero status code
                    }
                },
                stdout: {
                    on: (type: string, cb: any) => {
                        return; // do nothing
                    }
                }
            });
            var client = new AppInsights.TelemetryClient("uniquekey");
            client.channel.setUseDiskRetryCaching(true);
            var origICACLS = FileAccessControl.USE_ICACLS;
            FileAccessControl.USE_ICACLS = true; // Simulate ICACLS environment even on *nix
            // Clear ICACLS caches for test purposes
            FileAccessControl["ACLED_DIRECTORIES"] = {};
            FileAccessControl["ACL_IDENTITY"] = null;

            client.trackEvent({ name: "test event" });
            client.flush({
                callback: (response: any) => {
                    // yield for the caching behavior
                    setImmediate(() => {
                        assert(writeFile.callCount === 0);
                        assert.equal(tempSpawn.callCount, 1);
                        FileAccessControl.USE_ICACLS = origICACLS;
                        done();
                    });
                }
            });
        });

        it("refuses to query for ACL identity twice", (done) => {
            spawn.restore();
            var tempSpawn = sandbox.stub(child_process, 'spawn').returns({
                on: (type: string, cb: any) => {
                    if (type == 'close') {
                        cb(2000); // return non-zero status code
                    }
                },
                stdout: {
                    on: (type: string, cb: any) => {
                        return; // do nothing
                    }
                }
            });
            var client = new AppInsights.TelemetryClient("uniquekey");
            client.channel.setUseDiskRetryCaching(true);
            var origICACLS = FileAccessControl.USE_ICACLS;
            FileAccessControl.USE_ICACLS = true; // Simulate ICACLS environment even on *nix

            // Clear ICACLS caches for test purposes
            FileAccessControl["ACLED_DIRECTORIES"] = {};
            FileAccessControl["ACL_IDENTITY"] = null;

            client.trackEvent({ name: "test event" });

            client.flush({
                callback: (response: any) => {
                    // yield for the caching behavior
                    setTimeout(() => {
                        assert(writeFile.callCount === 0);
                        assert.equal(tempSpawn.callCount, 1);

                        client.trackEvent({ name: "test event" });

                        client.flush({
                            callback: (response: any) => {
                                // yield for the caching behavior
                                setImmediate(() => {
                                    // The call counts shouldnt have changed
                                    assert(writeFile.callCount === 0);
                                    assert.equal(tempSpawn.callCount, 1);
                                    FileAccessControl.USE_ICACLS = origICACLS;
                                    done();
                                });
                            }
                        });
                    }, 100);
                }
            });
        });

        it("refuses to query for ACL identity twice (process never returned)", (done) => {
            spawn.restore();
            var tempSpawn = sandbox.stub(child_process, 'spawn').returns({
                on: (type: string, cb: any) => {
                    return; // do nothing
                },
                stdout: {
                    on: (type: string, cb: any) => {
                        return; // do nothing
                    }
                }
            });

            var client = new AppInsights.TelemetryClient("uniquekey");
            client.channel.setUseDiskRetryCaching(true);
            var origICACLS = FileAccessControl.USE_ICACLS;
            FileAccessControl.USE_ICACLS = true; // Simulate ICACLS environment even on *nix

            // Clear ICACLS caches for test purposes
            FileAccessControl["ACLED_DIRECTORIES"] = {};
            FileAccessControl["ACL_IDENTITY"] = null;

            client.trackEvent({ name: "test event" });
            client.flush({
                callback: (response: any) => {
                    // yield for the caching behavior
                    setImmediate(() => {
                        assert(writeFile.callCount === 0);
                        assert.equal(tempSpawn.callCount, 1);
                        client.trackEvent({ name: "test event" });
                        client.flush({
                            callback: (response: any) => {
                                // yield for the caching behavior
                                setImmediate(() => {
                                    // The call counts shouldnt have changed
                                    assert(writeFile.callCount === 0);
                                    assert.equal(tempSpawn.callCount, 1);
                                    FileAccessControl.USE_ICACLS = origICACLS;
                                    done();
                                });
                            }
                        });
                    });
                }
            });
        });

        it("refuses to store data if ICACLS fails", (done) => {
            spawn.restore();
            var tempSpawn = sandbox.stub(child_process, 'spawn').returns({
                on: (type: string, cb: any) => {
                    if (type == 'close') {
                        cb(2000); // return non-zero status code
                    }
                }
            });

            var client = new AppInsights.TelemetryClient("uniquekey");
            client.channel.setUseDiskRetryCaching(true);
            var origICACLS = FileAccessControl.USE_ICACLS;
            FileAccessControl.USE_ICACLS = true; // Simulate ICACLS environment even on *nix

            // Clear ICACLS caches for test purposes
            FileAccessControl["ACLED_DIRECTORIES"] = {};
            FileAccessControl["ACL_IDENTITY"] = null;

            client.trackEvent({ name: "test event" });
            client.flush({
                callback: (response: any) => {
                    // yield for the caching behavior
                    setImmediate(() => {
                        assert(writeFile.callCount === 0);
                        assert.equal(tempSpawn.callCount, 1);
                        FileAccessControl.USE_ICACLS = origICACLS;
                        done();
                    });
                }
            });
        });

        it("creates directory when nonexistent", (done) => {
            lstat.restore();
            sandbox.stub(FileSystemHelper, 'lstatAsync').throws({ code: "ENOENT" });
            var client = new AppInsights.TelemetryClient("key");
            client.channel.setUseDiskRetryCaching(true);

            client.trackEvent({ name: "test event" });
            client.flush({
                callback: (response: any) => {
                    setTimeout(() => {
                        assert.equal(mkdir.callCount, 1);
                        assert.equal(mkdir.firstCall.args[0], path.join(os.tmpdir(), Sender.TEMPDIR_PREFIX + "key"));
                        assert.equal(writeFile.callCount, 1);
                        assert.equal(
                            path.dirname(writeFile.firstCall.args[0]),
                            path.join(os.tmpdir(), Sender.TEMPDIR_PREFIX + "key"));
                        assert.equal(writeFile.firstCall.args[2].mode, 0o600, "File must not have weak permissions");
                        done();
                    }, 100);
                }
            });
        });

        it("does not store data when limit is below directory size", (done) => {
            var client = new AppInsights.TelemetryClient("key");
            client.channel.setUseDiskRetryCaching(true, null, 10); // 10 bytes is less than synthetic directory size (see file size in stat mock)

            client.trackEvent({ name: "test event" });

            client.flush({
                callback: (response: any) => {
                    // yield for the caching behavior
                    setImmediate(() => {
                        assert(writeFile.callCount === 0);
                        done();
                    });
                }
            });
        });

        it("checks for files when connection is back online", (done) => {
            var client = new AppInsights.TelemetryClient("key");
            client.channel.setUseDiskRetryCaching(true, 0);
            client.trackEvent({ name: "test event" });
            client.flush({
                callback: (response: any) => {
                    // yield for the caching behavior
                    setImmediate(() => {
                        assert.equal(writeFile.callCount, 1);
                        interceptor.reply(200, breezeResponse);
                        client.trackEvent({ name: "test event" });
                        client.flush({
                            callback: (response: any) => {
                                // wait until sdk looks for offline files
                                setTimeout(() => {
                                    assert.equal(readdir.callCount, 2);
                                    assert.equal(readFile.callCount, 1);
                                    assert.equal(
                                        path.dirname(readFile.firstCall.args[0]),
                                        path.join(os.tmpdir(), Sender.TEMPDIR_PREFIX + "key"));
                                    done();
                                }, 100);
                            }
                        });
                    });
                }
            });
        });

        it("cache payload synchronously when process crashes", () => {
            var client = new AppInsights.TelemetryClient("key2");
            client.channel.setUseDiskRetryCaching(true);

            client.trackEvent({ name: "test event" });
            client.channel.triggerSend(true);

            assert(existsSync.callCount === 1);
            assert(writeFileSync.callCount === 1);
            assert.equal(spawnSync.callCount, os.type() === "Windows_NT" ? 1 : 0); // This is implicitly testing caching of ACL identity (otherwise call count would be 2 like it is the non-sync time)
            assert.equal(
                path.dirname(writeFileSync.firstCall.args[0]),
                path.join(os.tmpdir(), Sender.TEMPDIR_PREFIX + "key2"));
            assert.equal(writeFileSync.firstCall.args[2].mode, 0o600, "File must not have weak permissions");
        });

        it("use WindowsIdentity to get ACL identity when process crashes (ICACLS)", () => {
            var client = new AppInsights.TelemetryClient("key22");
            client.channel.setUseDiskRetryCaching(true);
            var origICACLS = FileAccessControl.USE_ICACLS;
            FileAccessControl.USE_ICACLS = true; // Simulate ICACLS environment even on *nix

            // Clear ICACLS caches for test purposes
            FileAccessControl["ACLED_DIRECTORIES"] = {};
            FileAccessControl["ACL_IDENTITY"] = null;

            client.trackEvent({ name: "test event" });
            client.channel.triggerSend(true);

            // First external call should be to powershell to query WindowsIdentity
            assert(spawnSync.firstCall.args[0].indexOf('powershell.exe'));
            assert.equal(spawnSync.firstCall.args[1][0], "-Command");
            assert.equal(spawnSync.firstCall.args[1][1], "[System.Security.Principal.WindowsIdentity]::GetCurrent().Name");
            assert.equal(FileAccessControl["ACL_IDENTITY"], 'stdoutmock');

            // Next call should be to ICACLS (with the acquired identity)
            assert(spawnSync.lastCall.args[0].indexOf('icacls.exe'));
            assert.equal(spawnSync.lastCall.args[1][3], "/grant");
            assert.equal(spawnSync.lastCall.args[1][4], "stdoutmock:(OI)(CI)F");

            FileAccessControl.USE_ICACLS = origICACLS;
        });

        it("refuses to cache payload when process crashes if ICACLS fails", () => {
            spawnSync.restore();
            var tempSpawnSync = sandbox.stub(child_process, 'spawnSync').returns({ status: 2000 });
            var client = new AppInsights.TelemetryClient("key3"); // avoid icacls cache by making key unique
            client.channel.setUseDiskRetryCaching(true);
            var origICACLS = FileAccessControl.USE_ICACLS;
            FileAccessControl.USE_ICACLS = true; // Simulate ICACLS environment even on *nix

            client.trackEvent({ name: "test event" });
            client.channel.triggerSend(true);

            assert(existsSync.callCount === 1);
            assert(writeFileSync.callCount === 0);

            if (child_process.spawnSync) {
                assert.equal(tempSpawnSync.callCount, 1);
                FileAccessControl.USE_ICACLS = origICACLS;
            }
        });
    });

    describe("Heartbeat metrics for VM", () => {
        beforeEach(() => {
            CustomConfig._config = undefined;
        });

        afterEach(() => {
            sandbox.restore();
        });

        it("should collect correct VM information from JSON response", (done) => {
            // set up stub
            const vmDataJSON = `{
                "vmId": "1",
                "subscriptionId": "2",
                "osType": "Windows_NT"
            }`;
            var stub: sinon.SinonStub = sandbox.stub(http, "request", (options: any, callback: any) => {
                var req = new fakeRequest(false, "http://169.254.169.254", vmDataJSON);
                req.on("end", callback);
                return req;
            });

            // set up sdk
            const client = new TelemetryClient("key");
            const heartbeat: HeartBeat = new HeartBeat(client);
            heartbeat.enable(true, client.config);
            HeartBeat.INSTANCE.enable(true, client.config);
            const trackMetricStub = sandbox.stub(heartbeat["_client"], "trackMetric");

            heartbeat["trackHeartBeat"](client.config, () => {
                assert.equal(trackMetricStub.callCount, 1, "should call trackMetric for the VM heartbeat metric");
                assert.equal(trackMetricStub.args[0][0].name, "HeartBeat", "should use correct name for heartbeat metric");
                assert.equal(trackMetricStub.args[0][0].value, 0, "value should be 0");
                const keys = Object.keys(trackMetricStub.args[0][0].properties);
                assert.equal(keys.length, 5, "should have 4 kv pairs added when resource type is VM");
                assert.equal(keys[0], "sdk", "sdk should be added as a key");
                assert.equal(keys[1], "osType", "osType should be added as a key");
                assert.equal(keys[2], "azInst_vmId", "azInst_vmId should be added as a key");
                assert.equal(keys[3], "azInst_subscriptionId", "azInst_subscriptionId should be added as a key");
                assert.equal(keys[4], "azInst_osType", "azInst_osType should be added as a key");

                const properties = trackMetricStub.args[0][0].properties;
                assert.equal(properties["sdk"], Context.sdkVersion, "sdk version should be read from Context");
                assert.equal(properties["osType"], os.type(), "osType should be read from os library");
                assert.equal(properties["azInst_vmId"], "1", "azInst_vmId should be read from response");
                assert.equal(properties["azInst_subscriptionId"], "2", "azInst_subscriptionId should be read from response");
                assert.equal(properties["azInst_osType"], "Windows_NT", "azInst_osType should be read from response");
                done();
            });
        });

        it("should only send name and value properties for heartbeat metric when get VM request fails", (done) => {
            // set up stub
            var stub: sinon.SinonStub = sandbox.stub(http, "request", (options: any, callback: any) => {
                var req = new fakeRequest(true, "http://169.254.169.254");
                return req;
            });

            // set up sdk
            const client = new TelemetryClient("key");
            const heartbeat: HeartBeat = new HeartBeat(client);
            heartbeat.enable(true, client.config);
            HeartBeat.INSTANCE.enable(true, client.config);
            const trackMetricStub = sandbox.stub(heartbeat["_client"], "trackMetric");

            heartbeat["trackHeartBeat"](client.config, () => {
                assert.equal(trackMetricStub.callCount, 1, "should call trackMetric as heartbeat metric");
                assert.equal(trackMetricStub.args[0][0].name, "HeartBeat", "should use correct name for heartbeat metric");
                assert.equal(trackMetricStub.args[0][0].value, 0, "value should be 0");
                const keys = Object.keys(trackMetricStub.args[0][0].properties);
                assert.equal(keys.length, 2, "should have 2 kv pairs added when resource type is not web app, not function app, not VM");
                assert.equal(keys[0], "sdk", "sdk should be added as a key");
                assert.equal(keys[1], "osType", "osType should be added as a key");

                const properties = trackMetricStub.args[0][0].properties;
                assert.equal(properties["sdk"], Context.sdkVersion, "sdk version should be read from Context");
                assert.equal(properties["osType"], os.type(), "osType should be read from os library");
                done();
            });
        });
    });
});<|MERGE_RESOLUTION|>--- conflicted
+++ resolved
@@ -19,12 +19,9 @@
 import TelemetryClient = require("../Library/TelemetryClient");
 import Context = require("../Library/Context");
 import Util = require("../Library/Util");
-<<<<<<< HEAD
 import { CustomConfig } from "../Library/CustomConfig";
-=======
 import { FileAccessControl } from "../Library/FileAccessControl";
 import FileSystemHelper = require("../Library/FileSystemHelper");
->>>>>>> bbb2c050
 
 /**
  * A fake response class that passes by default
