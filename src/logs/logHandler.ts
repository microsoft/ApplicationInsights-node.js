--- conflicted
+++ resolved
@@ -76,21 +76,11 @@
         return this._loggerProvider;
     }
 
-<<<<<<< HEAD
-        const { node } = process.versions;
-        const [nodeVersion] = node.split(".");
-        const opentelemetryVersion = SDK_INFO[SemanticResourceAttributes.TELEMETRY_SDK_VERSION];
-        const prefix = process.env["AZURE_MONITOR_AGENT_PREFIX"]
-            ? process.env["AZURE_MONITOR_AGENT_PREFIX"]
-            : "";
-        this._aiInternalSdkVersion = `${prefix}node${nodeVersion}:otel${opentelemetryVersion}:dst${AZURE_MONITOR_DISTRO_VERSION}`;
-=======
     /**
      *Get OpenTelemetry Logger
      */
     public getLogger(): OtelLogger {
         return this._logger;
->>>>>>> b074d731
     }
 
     /** 
