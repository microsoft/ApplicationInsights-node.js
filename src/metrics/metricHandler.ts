--- conflicted
+++ resolved
@@ -47,9 +47,9 @@
 
     public async flush(): Promise<void> {
         await this._customMetricsHandler.flush();
-        await this._heartbeatHandler.flush();
-        await this._standardMetricsHandler.flush();
-        await this._perfCounterMetricsHandler.flush();
+        await this._heartbeatHandler?.flush();
+        await this._standardMetricsHandler?.flush();
+        await this._perfCounterMetricsHandler?.flush();
     }
 
     public getConfig(): ApplicationInsightsConfig {
@@ -87,7 +87,6 @@
         this._perfCounterMetricsHandler?.recordSpan(span);
     }
 
-<<<<<<< HEAD
     public recordSpanEvents(span: ReadableSpan): void {
         if (span.events) {
             span.events.forEach((event: TimedEvent) => {
@@ -113,12 +112,4 @@
                 }
             });
         }
-=======
-    public async flush(): Promise<void> {
-        await this._customMetricsHandler.flush();
-        await this._heartbeatHandler?.flush();
-        await this._standardMetricsHandler?.flush();
-        await this._perfCounterMetricsHandler?.flush();
->>>>>>> 04a660b6
-    }
 }