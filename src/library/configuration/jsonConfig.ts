--- conflicted
+++ resolved
@@ -2,11 +2,8 @@
 import * as fs from "fs";
 import * as path from "path";
 import { Logger } from "../logging";
-<<<<<<< HEAD
-import { IDisabledExtendedMetrics, IJsonConfig, InstrumentationsConfig } from "./interfaces";
-=======
 import { iInstrumentation, IJsonConfig } from "./interfaces";
->>>>>>> 9560433d
+
 
 const ENV_CONFIGURATION_FILE = "APPLICATIONINSIGHTS_CONFIGURATION_FILE";
 // Azure Connection String
@@ -29,12 +26,9 @@
     public enableSendLiveMetrics: boolean;
     public disableStatsbeat: boolean;
     public quickPulseHost: string;
-<<<<<<< HEAD
     public instrumentations: InstrumentationsConfig;
-=======
-    public instrumentations: { [type: string]: iInstrumentation };
     public extendedMetrics: { [type: string]: boolean };
->>>>>>> 9560433d
+
 
     static getInstance() {
         if (!JsonConfig._instance) {
