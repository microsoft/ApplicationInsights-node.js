--- conflicted
+++ resolved
@@ -5,11 +5,7 @@
 import { Logger } from "../logging";
 import * as Constants from "../../declarations/constants";
 import { JsonConfig } from "./jsonConfig";
-<<<<<<< HEAD
-import { IConfig, IDisabledExtendedMetrics, InstrumentationsConfig } from "./interfaces";
-=======
 import { ExtendedMetricType, IConfig, iInstrumentation, InstrumentationType } from "./interfaces";
->>>>>>> 9560433d
 
 
 export class Config implements IConfig {
@@ -27,12 +23,7 @@
     public disableStatsbeat: boolean;
     public quickPulseHost: string;
     public setupString: string;
-<<<<<<< HEAD
     public instrumentations: InstrumentationsConfig;
-=======
-    public instrumentations: { [type: string]: iInstrumentation };
-    public extendedMetrics: { [type: string]: boolean };
->>>>>>> 9560433d
 
     private _connectionString: string;
     private _endpointBase: string = Constants.DEFAULT_BREEZE_ENDPOINT;
@@ -77,21 +68,11 @@
     private _loadDefaultValues() {
         this.disableStatsbeat = this.disableStatsbeat != undefined ? this.disableStatsbeat : false;
         this.enableAutoCollectConsole = this.enableAutoCollectConsole != undefined ? this.enableAutoCollectConsole : false;
-<<<<<<< HEAD
-        this.enableAutoCollectConsole = this.enableAutoCollectExternalLoggers != undefined ? this.enableAutoCollectConsole : true;
-=======
         this.enableAutoCollectExternalLoggers = this.enableAutoCollectExternalLoggers != undefined ? this.enableAutoCollectExternalLoggers : true;
-        this.enableAutoCollectDependencies = this.enableAutoCollectDependencies != undefined ? this.enableAutoCollectDependencies : true;
-        this.enableAutoCollectRequests = this.enableAutoCollectRequests != undefined ? this.enableAutoCollectRequests : true;
->>>>>>> 9560433d
         this.enableAutoCollectExceptions = this.enableAutoCollectExceptions != undefined ? this.enableAutoCollectExceptions : true;
         this.enableAutoCollectHeartbeat = this.enableAutoCollectHeartbeat != undefined ? this.enableAutoCollectHeartbeat : true;
         this.enableAutoCollectPerformance = this.enableAutoCollectPerformance != undefined ? this.enableAutoCollectPerformance : true;
         this.enableAutoCollectPreAggregatedMetrics = this.enableAutoCollectPreAggregatedMetrics != undefined ? this.enableAutoCollectPreAggregatedMetrics : true;
-<<<<<<< HEAD
-
-=======
->>>>>>> 9560433d
         this.enableSendLiveMetrics = this.enableSendLiveMetrics != undefined ? this.enableSendLiveMetrics : false;
         this.samplingPercentage = this.samplingPercentage != undefined ? this.samplingPercentage : 100;
         if (!this.instrumentations) {
