import * as http from "http";
import * as https from "https";
import * as url from "url";
import * as azureCore from "@azure/core-http";

import { ConnectionStringParser } from "./connectionStringParser";
import { Logger } from "../logging";
import * as Constants from "../../declarations/constants";
import { JsonConfig } from "./jsonConfig";
import { IConfig, IDisabledExtendedMetrics, iInstrumentation, InstrumentationType } from "./interfaces";


export class Config implements IConfig {
    // IConfig properties
    public endpointUrl: string;
    public maxBatchSize: number;
    public maxBatchIntervalMs: number;
    public disableAppInsights: boolean;
    public samplingPercentage: number;
    public correlationIdRetryIntervalMs: number;
    public correlationHeaderExcludedDomains: string[];
    public proxyHttpUrl: string;
    public proxyHttpsUrl: string;
    public httpAgent: http.Agent;
    public httpsAgent: https.Agent;
    public ignoreLegacyHeaders: boolean;
    public aadTokenCredential?: azureCore.TokenCredential;
    public enableAutoCollectConsole: boolean;
    public enableAutoCollectExceptions: boolean;
    public enableAutoCollectPerformance: boolean;
    public enableAutoCollectExternalLoggers: boolean;
    public enableAutoCollectPreAggregatedMetrics: boolean;
    public enableAutoCollectHeartbeat: boolean;
    public enableAutoCollectRequests: boolean;
    public enableAutoCollectDependencies: boolean;
    public enableAutoDependencyCorrelation: boolean;
    public enableSendLiveMetrics: boolean;
    public enableUseDiskRetryCaching: boolean;
    public enableUseAsyncHooks: boolean;
<<<<<<< HEAD
    public enableAutoPopulateAzureProperties: boolean;
    public distributedTracingMode: DistributedTracingModes;
=======
>>>>>>> 5b205707
    public enableAutoCollectExtendedMetrics: boolean | IDisabledExtendedMetrics;
    public enableResendInterval: number;
    public enableMaxBytesOnDisk: number;
    public enableInternalDebugLogger: boolean;
    public enableInternalWarningLogger: boolean;
    public disableAllExtendedMetrics: boolean;
    public disableStatsbeat: boolean;
    public extendedMetricDisablers: string;
    public quickPulseHost: string;
    public setupString: string;
    public instrumentations: { [type: string]: iInstrumentation };

    private _connectionString: string;
    private _endpointBase: string = Constants.DEFAULT_BREEZE_ENDPOINT;
    private _instrumentationKey: string;

    constructor(setupString?: string) {
        this.setupString = setupString;
        this._loadDefaultValues();
        // Load config values from env variables and JSON if available
        this._mergeConfig();
        const connectionStringEnv: string | undefined = this._connectionString;
        let connectionStringPrser = new ConnectionStringParser();
        const csCode = connectionStringPrser.parse(setupString);
        const csEnv = connectionStringPrser.parse(connectionStringEnv);
        const iKeyCode =
            !csCode.instrumentationkey && Object.keys(csCode).length > 0
                ? null // CS was valid but instrumentation key was not provided, null and grab from env var
                : setupString; // CS was invalid, so it must be an ikey

        this.instrumentationKey =
            csCode.instrumentationkey ||
            iKeyCode /* === instrumentationKey */ ||
            csEnv.instrumentationkey ||
            this._getInstrumentationKey();
        this.endpointUrl = `${this.endpointUrl ||
            csCode.ingestionendpoint ||
            csEnv.ingestionendpoint ||
            this._endpointBase
            }/v2.1/track`;
        this.maxBatchSize = this.maxBatchSize || 250;
        this.maxBatchIntervalMs = this.maxBatchIntervalMs || 15000;
        this.disableAppInsights = this.disableAppInsights || false;
        this.samplingPercentage = this.samplingPercentage || 100;
        this.correlationIdRetryIntervalMs = this.correlationIdRetryIntervalMs || 30 * 1000;
        this.correlationHeaderExcludedDomains = this.correlationHeaderExcludedDomains || [
            "*.core.windows.net",
            "*.core.chinacloudapi.cn",
            "*.core.cloudapi.de",
            "*.core.usgovcloudapi.net",
            "*.core.microsoft.scloud",
            "*.core.eaglex.ic.gov",
        ];
        this.ignoreLegacyHeaders = this.ignoreLegacyHeaders || false;
        this.quickPulseHost =
            this.quickPulseHost ||
            csCode.liveendpoint ||
            csEnv.liveendpoint ||
            process.env[Constants.ENV_QUCKPULSE_HOST] ||
            Constants.DEFAULT_LIVEMETRICS_HOST;
        // Parse quickPulseHost if it starts with http(s)://
        if (this.quickPulseHost.match(/^https?:\/\//)) {
            this.quickPulseHost = new url.URL(this.quickPulseHost).host;
        }
    }

    private _loadDefaultValues() {
        this.instrumentations = {};
        this.instrumentations[InstrumentationType.azureSdk] = { enabled: false };
        this.instrumentations[InstrumentationType.mongoDb] = { enabled: false };
        this.instrumentations[InstrumentationType.mySql] = { enabled: false };
        this.instrumentations[InstrumentationType.postgreSql] = { enabled: false };
        this.instrumentations[InstrumentationType.redis] = { enabled: false };
        this.instrumentations[InstrumentationType.redis4] = { enabled: false };
    }

    public set instrumentationKey(iKey: string) {
        if (!this._validateInstrumentationKey(iKey)) {
            Logger.getInstance().warn(
                "An invalid instrumentation key was provided. There may be resulting telemetry loss",
                this.instrumentationKey
            );
        }
        this._instrumentationKey = iKey;
    }

    public get instrumentationKey(): string {
        return this._instrumentationKey;
    }

    private _mergeConfig() {
        let jsonConfig = JsonConfig.getInstance();
        this._connectionString = jsonConfig.connectionString;
        this.correlationHeaderExcludedDomains = jsonConfig.correlationHeaderExcludedDomains;
        this.correlationIdRetryIntervalMs = jsonConfig.correlationIdRetryIntervalMs;
        this.disableAllExtendedMetrics = jsonConfig.disableAllExtendedMetrics;
        this.disableAppInsights = jsonConfig.disableAppInsights;
        this.disableStatsbeat = jsonConfig.disableStatsbeat;
        this.enableAutoCollectConsole = jsonConfig.enableAutoCollectConsole;
        this.enableAutoCollectDependencies = jsonConfig.enableAutoCollectDependencies;
        this.enableAutoCollectExceptions = jsonConfig.enableAutoCollectExceptions;
        this.enableAutoCollectExtendedMetrics = jsonConfig.enableAutoCollectExtendedMetrics;
        this.enableAutoCollectExternalLoggers = jsonConfig.enableAutoCollectExternalLoggers;
        this.enableAutoCollectHeartbeat = jsonConfig.enableAutoCollectHeartbeat;
        this.enableAutoCollectPerformance = jsonConfig.enableAutoCollectPerformance;
        this.enableAutoCollectPreAggregatedMetrics =
            jsonConfig.enableAutoCollectPreAggregatedMetrics;
        this.enableAutoCollectRequests = jsonConfig.enableAutoCollectRequests;
        this.enableAutoPopulateAzureProperties = jsonConfig.enableAutoPopulateAzureProperties;
        this.enableAutoDependencyCorrelation = jsonConfig.enableAutoDependencyCorrelation;
        this.enableInternalDebugLogger = jsonConfig.enableInternalDebugLogger;
        this.enableInternalWarningLogger = jsonConfig.enableInternalWarningLogger;
        this.enableResendInterval = jsonConfig.enableResendInterval;
        this.enableMaxBytesOnDisk = jsonConfig.enableMaxBytesOnDisk;
        this.enableSendLiveMetrics = jsonConfig.enableSendLiveMetrics;
        this.enableUseAsyncHooks = jsonConfig.enableUseAsyncHooks;
        this.enableUseDiskRetryCaching = jsonConfig.enableUseDiskRetryCaching;
        this.endpointUrl = jsonConfig.endpointUrl;
        this.extendedMetricDisablers = jsonConfig.extendedMetricDisablers;
        this.ignoreLegacyHeaders = jsonConfig.ignoreLegacyHeaders;
        this.maxBatchIntervalMs = jsonConfig.maxBatchIntervalMs;
        this.maxBatchSize = jsonConfig.maxBatchSize;
        this.proxyHttpUrl = jsonConfig.proxyHttpUrl;
        this.proxyHttpsUrl = jsonConfig.proxyHttpsUrl;
        this.quickPulseHost = jsonConfig.quickPulseHost;
        this.samplingPercentage = jsonConfig.samplingPercentage;
        //this.instrumentations = jsonConfig.instrumentations;
    }

    private _getInstrumentationKey(): string {
        // check for both the documented env variable and the azure-prefixed variable
        var iKey =
            process.env[Constants.ENV_IKEY] ||
            process.env[Constants.ENV_AZURE_PREFIX + Constants.ENV_IKEY] ||
            process.env[Constants.LEGACY_ENV_IKEY] ||
            process.env[Constants.ENV_AZURE_PREFIX + Constants.LEGACY_ENV_IKEY];
        if (!iKey || iKey == "") {
            throw new Error(
                "Instrumentation key not found, pass the key in the config to this method or set the key in the environment variable APPINSIGHTS_INSTRUMENTATIONKEY before starting the server"
            );
        }

        return iKey;
    }

    /**
     * Validate UUID Format
     * Specs taken from breeze repo
     * The definition of a VALID instrumentation key is as follows:
     * Not none
     * Not empty
     * Every character is a hex character [0-9a-f]
     * 32 characters are separated into 5 sections via 4 dashes
     * First section has 8 characters
     * Second section has 4 characters
     * Third section has 4 characters
     * Fourth section has 4 characters
     * Fifth section has 12 characters
     */
    private _validateInstrumentationKey(iKey: string): boolean {
        const UUID_Regex = "^[0-9a-f]{8}-[0-9a-f]{4}-[0-9a-f]{4}-[0-9a-f]{4}-[0-9a-f]{12}$";
        const regexp = new RegExp(UUID_Regex);
        return regexp.test(iKey);
    }
}<|MERGE_RESOLUTION|>--- conflicted
+++ resolved
@@ -37,11 +37,7 @@
     public enableSendLiveMetrics: boolean;
     public enableUseDiskRetryCaching: boolean;
     public enableUseAsyncHooks: boolean;
-<<<<<<< HEAD
     public enableAutoPopulateAzureProperties: boolean;
-    public distributedTracingMode: DistributedTracingModes;
-=======
->>>>>>> 5b205707
     public enableAutoCollectExtendedMetrics: boolean | IDisabledExtendedMetrics;
     public enableResendInterval: number;
     public enableMaxBytesOnDisk: number;
