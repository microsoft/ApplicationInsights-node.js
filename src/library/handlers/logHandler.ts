--- conflicted
+++ resolved
@@ -1,10 +1,5 @@
 // Copyright (c) Microsoft Corporation.
 // Licensed under the MIT license.
-<<<<<<< HEAD
-=======
-import { context, trace } from "@opentelemetry/api";
-import { IdGenerator, RandomIdGenerator } from "@opentelemetry/core";
->>>>>>> cbf34030
 import { SemanticResourceAttributes } from "@opentelemetry/semantic-conventions";
 
 import { BatchProcessor } from "./shared/batchProcessor";
@@ -37,10 +32,6 @@
     Telemetry,
 } from "../../declarations/contracts";
 import { Logger } from "../logging";
-<<<<<<< HEAD
-
-=======
->>>>>>> cbf34030
 
 export class LogHandler {
     public isAutoCollectConsole = false;
@@ -314,7 +305,6 @@
 
     private _getTags() {
         var tags = <{ [key: string]: string }>{};
-<<<<<<< HEAD
         const attributes = ResourceManager.getInstance().getLogResource().attributes;
         const serviceName = attributes[SemanticResourceAttributes.SERVICE_NAME];
         const serviceNamespace = attributes[SemanticResourceAttributes.SERVICE_NAMESPACE];
@@ -324,31 +314,6 @@
             } else {
                 tags[KnownContextTagKeys.AiCloudRole] = String(serviceName);
             }
-=======
-        if (resourceManager) {
-            const attributes = resourceManager.getLogResource().attributes;
-            const serviceName = attributes[SemanticResourceAttributes.SERVICE_NAME];
-            const serviceNamespace = attributes[SemanticResourceAttributes.SERVICE_NAMESPACE];
-            if (serviceName) {
-                if (serviceNamespace) {
-                    tags[KnownContextTagKeys.AiCloudRole] = `${serviceNamespace}.${serviceName}`;
-                } else {
-                    tags[KnownContextTagKeys.AiCloudRole] = String(serviceName);
-                }
-            }
-            const serviceInstanceId = attributes[SemanticResourceAttributes.SERVICE_INSTANCE_ID];
-            tags[KnownContextTagKeys.AiCloudRoleInstance] = String(serviceInstanceId);
-            tags[KnownContextTagKeys.AiInternalSdkVersion] = resourceManager.getInternalSdkVersion();
-        }
-        // Add Correlation headers
-        const spanContext = trace.getSpanContext(context.active());
-        if (spanContext) {
-            tags[KnownContextTagKeys.AiOperationId] = spanContext.traceId;
-            tags[KnownContextTagKeys.AiOperationParentId] = spanContext.spanId;
-        }
-        else{
-            tags[KnownContextTagKeys.AiOperationId] = this._idGenerator.generateTraceId();
->>>>>>> cbf34030
         }
         const serviceInstanceId = attributes[SemanticResourceAttributes.SERVICE_INSTANCE_ID];
         tags[KnownContextTagKeys.AiCloudRoleInstance] = String(serviceInstanceId);
