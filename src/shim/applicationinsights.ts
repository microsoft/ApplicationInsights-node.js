--- conflicted
+++ resolved
@@ -1,8 +1,5 @@
-<<<<<<< HEAD
-import { IncomingMessage, RequestOptions } from "http";
-=======
+
 import * as http from "http";
->>>>>>> aaf07731
 import { DiagLogLevel, SpanContext } from "@opentelemetry/api";
 
 import { CorrelationContextManager } from "./correlationContextManager";
@@ -206,7 +203,7 @@
                 _options.instrumentationOptions = {
                     http: {
                         enabled: true,
-                        ignoreIncomingRequestHook: (request: IncomingMessage) => true,
+                        ignoreIncomingRequestHook: (request: http.IncomingMessage) => true,
                     } as HttpInstrumentationConfig
                 };
             }
@@ -225,7 +222,7 @@
                 _options.instrumentationOptions = {
                     http: {
                         enabled: true,
-                        ignoreOutgoingRequestHook: (request: RequestOptions) => true,
+                        ignoreOutgoingRequestHook: (request: http.RequestOptions) => true,
                     } as HttpInstrumentationConfig
                 };
             }
