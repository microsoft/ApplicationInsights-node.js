// Copyright (c) Microsoft Corporation.
// Licensed under the MIT license.

import { LogRecord } from "@opentelemetry/api-logs";
import { LogRecord as SDKLogRecord } from "@opentelemetry/sdk-logs";
import { AzureMonitorOpenTelemetryClient } from "@azure/monitor-opentelemetry";
import { Attributes, context, DiagLogLevel, SpanKind, SpanOptions, SpanStatusCode } from "@opentelemetry/api";
import { IdGenerator, RandomIdGenerator } from "@opentelemetry/sdk-trace-base";
import { SemanticAttributes } from "@opentelemetry/semantic-conventions";
import * as Contracts from "../declarations/contracts";
import { AvailabilityData, TelemetryItem as Envelope, KnownSeverityLevel, MessageData, MonitorDomain, PageViewData, TelemetryEventData, TelemetryExceptionData, TelemetryExceptionDetails } from "../declarations/generated";
import { Context } from "./context";
import { Logger } from "./logging";
import { Util } from "./util";
import { AutoCollectConsole } from "./autoCollection/console";
import { AutoCollectExceptions, parseStack } from "./autoCollection/exceptions";
import { ApplicationInsightsOptions, ExtendedMetricType } from "../types";
import { InternalConfig } from "./configuration/internal";
import { IConfig } from "../shim/types";
import Config = require("./configuration/config");
import { dispose, Configuration, _setupCalled } from "./shim-applicationinsights";
import { HttpInstrumentationConfig } from "@opentelemetry/instrumentation-http";
import ConfigHelper = require("./util/configHelper");
<<<<<<< HEAD
import { JsonConfig } from "./configuration/jsonConfig";
=======
>>>>>>> fac66513

/**
 * Application Insights telemetry client provides interface to track telemetry items, register telemetry initializers and
 * and manually trigger immediate sending (flushing)
 */
export class TelemetryClient {
    private _internalConfig: InternalConfig;
    private _options: ApplicationInsightsOptions;
    private _client: AzureMonitorOpenTelemetryClient;
    private _console: AutoCollectConsole;
    private _exceptions: AutoCollectExceptions;
    private _idGenerator: IdGenerator;
    public context: Context;
    public commonProperties: { [key: string]: string }; // TODO: Add setter so Resources are updated
    public config: IConfig;

    /**
     * Constructs a new client of the client
     * @param setupString the Connection String or Instrumentation Key to use (read from environment variable if not specified)
     */
    constructor(input?: string | ApplicationInsightsOptions) {
        // If the user does not pass a new connectionString, use the one defined in the _options
        const config = new Config(typeof(input) === "string" ? input : input?.azureMonitorExporterConfig?.connectionString);
        this.config = config;

        this.commonProperties = {};
        this.context = new Context();
        if (input) {
            if (typeof (input) === "object") {
                this._options = input;
            } else {
                // TODO: Add Support for iKey as well
                this._options = {
                    azureMonitorExporterConfig: {
                        connectionString: input,
                    },
                };
            }
        }
        // If not running the shim, we should start the AzureMonitorClient as a part of the constructor
        if (!_setupCalled) {
            this.start();
        }
    }

    /**
     * Parse the config property to set the appropriate values on the ApplicationInsightsOptions
     * @param input 
     */
<<<<<<< HEAD
    private _parseConfig(jsonConfig: JsonConfig, input?: ApplicationInsightsOptions) {
=======
    private _parseConfig(input?: ApplicationInsightsOptions) {
>>>>>>> fac66513
        // If we have a defined input (in the case that we are initializing from the start method) then we should use that
        if (input) {
            this._options = input;
        }

        const resendInterval: number | undefined = this.config.enableResendInterval;
        if (this.config.disableAppInsights) {
            dispose();
        }

<<<<<<< HEAD
        if (this.config.instrumentationKey || this.config.endpointUrl) {
            Logger.getInstance().warn("Please pass a connection string to the setup method to initialize the SDK client.")
        }

        if (this.config.samplingPercentage) {
            this._options.samplingRatio = this.config.samplingPercentage / 100;
        }
=======
        if (this.config.instrumentationKey && this.config.endpointUrl) {
            this._options.azureMonitorExporterConfig.connectionString = `InstrumentationKey=${this.config.instrumentationKey};IngestionEndpoint=${this.config.endpointUrl}`;
        }

        this._options.samplingRatio = this.config.samplingPercentage ? (this.config.samplingPercentage / 100) : 1;
>>>>>>> fac66513

        this._options.instrumentationOptions = {
            http: {
                ...input?.instrumentationOptions?.http,
                ignoreOutgoingUrls: this.config.correlationHeaderExcludedDomains,
            } as HttpInstrumentationConfig,
        }

        if (this.config.aadTokenCredential) {
            this._options.azureMonitorExporterConfig.aadTokenCredential = this.config.aadTokenCredential;
        }

        if (typeof(this.config.enableAutoCollectConsole) === "boolean") {
            const setting: boolean = this.config.enableAutoCollectConsole;
            this._options.logInstrumentations = {
                ...this._options.logInstrumentations,
                console: { enabled: setting },
            }
        }

        if (typeof(this.config.enableAutoCollectExceptions) === "boolean") {
            this._options.enableAutoCollectExceptions = this.config.enableAutoCollectExceptions;
        }

        if (typeof(this.config.enableAutoCollectDependencies) === "boolean") {
            ConfigHelper.setAutoCollectDependencies(this._options, this.config.enableAutoCollectDependencies);
        }

        if (typeof(this.config.enableAutoCollectRequests) === "boolean") {
            ConfigHelper.setAutoCollectRequests(this._options, this.config.enableAutoCollectRequests);
        }

        if (typeof(this.config.enableAutoCollectPerformance) === "boolean") {
            ConfigHelper.setAutoCollectPerformance(this._options, this.config.enableAutoCollectPerformance);
        }

        if (typeof(this.config.enableAutoCollectExternalLoggers) === "boolean") {
            this._options.logInstrumentations = {
                ...this._options.logInstrumentations,
                winston: { enabled: this.config.enableAutoCollectExternalLoggers },
                bunyan: { enabled: this.config.enableAutoCollectExternalLoggers },
            }
        }

        if (typeof(this.config.enableAutoCollectPreAggregatedMetrics) === "boolean") {
            this._options.enableAutoCollectStandardMetrics = this.config.enableAutoCollectPreAggregatedMetrics;
        }

        if (typeof(this.config.enableAutoCollectHeartbeat) === "boolean") {
            Configuration.setAutoCollectHeartbeat(this.config.enableAutoCollectHeartbeat);
        }

        if (typeof(this.config.enableAutoDependencyCorrelation) === "boolean") {
            Configuration.setAutoDependencyCorrelation(this.config.enableAutoDependencyCorrelation);
        }

        if (typeof(this.config.enableAutoCollectIncomingRequestAzureFunctions) === "boolean") {
            Configuration.setAutoCollectIncomingRequestAzureFunctions(this.config.enableAutoCollectIncomingRequestAzureFunctions);
        }

        if (typeof(this.config.enableSendLiveMetrics) === "boolean") {
            Configuration.setSendLiveMetrics(this.config.enableSendLiveMetrics);
        }

        if (typeof(this.config.enableUseDiskRetryCaching) === "boolean") {
            Configuration.setUseDiskRetryCaching(this.config.enableUseDiskRetryCaching);
        }

<<<<<<< HEAD
        if (this.config.enableUseAsyncHooks === false || jsonConfig.enableUseAsyncHooks === false) {
=======
        if (this.config.enableUseAsyncHooks === false) {
>>>>>>> fac66513
            Logger.getInstance().warn("The use of non async hooks is no longer supported.");
        }

        if (typeof(this.config.distributedTracingMode) === "boolean") {
            Configuration.setDistributedTracingMode(this.config.distributedTracingMode);
        }
<<<<<<< HEAD

        if (typeof(this.config.enableAutoCollectExtendedMetrics) === "boolean") {
            const setting = this.config.enableAutoCollectExtendedMetrics;
            this._options.extendedMetrics = {
                [ExtendedMetricType.gc]: setting,
                [ExtendedMetricType.heap]: setting,
                [ExtendedMetricType.loop]: setting,
            }
        }

        if (this.config.enableResendInterval) {
            Configuration.setUseDiskRetryCaching(true, this.config.enableResendInterval);
        }

        if (this.config.enableMaxBytesOnDisk) {
            Configuration.setUseDiskRetryCaching(true, resendInterval, this.config.enableMaxBytesOnDisk);
        }

        if (typeof(this.config.enableInternalDebugLogging) === "boolean") {
            if (this.config.enableInternalDebugLogging) {
                Logger.getInstance().updateLogLevel(DiagLogLevel.DEBUG);
            }
        }

        if (typeof(this.config.enableInternalWarningLogging) === "boolean") {
            if (this.config.enableInternalWarningLogging) {
                Logger.getInstance().updateLogLevel(DiagLogLevel.WARN);
            }
        }

        if (
            this.config.disableAllExtendedMetrics === true ||
            jsonConfig.disableAllExtendedMetrics === true
        ) {
            for (const type in this._options.extendedMetrics) {
                this._options.extendedMetrics[type] = false;
            }
            this._options.extendedMetrics = {
                [ExtendedMetricType.gc]: false,
                [ExtendedMetricType.heap]: false,
                [ExtendedMetricType.loop]: false,
            };
        }

        if (typeof(this.config.disableStatsbeat) === "boolean") {
            Logger.getInstance().warn("The disableStatsbeat configuration option is deprecated.");
        }

        if (this.config.extendedMetricDisablers) {
            const disabler = this.config.extendedMetricDisablers;
            this._options.extendedMetrics[disabler] = false;
        }

        if (this.config.ignoreLegacyHeaders === false || jsonConfig.ignoreLegacyHeaders === false) {
            Logger.getInstance().warn("LegacyHeaders are not supported by the shim.");
        }

        if (this.config.proxyHttpUrl || this.config.proxyHttpsUrl) {
            const proxyUrl = new URL(this.config.proxyHttpsUrl || this.config.proxyHttpUrl);
            this._options.azureMonitorExporterConfig.proxyOptions = {
                host: proxyUrl.hostname,
                port: Number(proxyUrl.port),
            }
        }

        if (this.config.maxBatchSize) {
            Logger.getInstance().warn("The maxBatchSize configuration option is not supported by the shim.");
        }

        if (this.config.maxBatchIntervalMs) {
            this._options.otlpTraceExporterConfig = { ...this._options.otlpTraceExporterConfig, timeoutMillis: this.config.maxBatchIntervalMs };
            this._options.otlpMetricExporterConfig = { ...this._options.otlpMetricExporterConfig, timeoutMillis: this.config.maxBatchIntervalMs };
            this._options.otlpLogExporterConfig = { ...this._options.otlpLogExporterConfig, timeoutMillis: this.config.maxBatchIntervalMs };
        }

        if (this.config.correlationIdRetryIntervalMs) {
            Logger.getInstance().warn("The correlationIdRetryIntervalMs configuration option is not supported by the shim.");
        }

        if (this.config.enableLoggerErrorToTrace || jsonConfig.enableLoggerErrorToTrace) {
            Logger.getInstance().warn("The enableLoggerErrorToTrace configuration option is not supported by the shim.");
        }

        if (this.config.httpAgent || this.config.httpsAgent) {
            Logger.getInstance().warn("The httpAgent and httpsAgent configuration options are not supported by the shim.");
        }

        if (this.config.enableWebInstrumentation || this.config.webInstrumentationConfig || this.config.webInstrumentationSrc || this.config.webInstrumentationConnectionString) {
            Logger.getInstance().warn("The webInstrumentation configuration options are not supported by the shim.");
        }
    }

    /**
     * Parse the JSON config file to set the appropriate values on the ApplicationInsightsOptions
     */
    private _parseJson(jsonConfig: JsonConfig) {
        const resendInterval: number | undefined = jsonConfig.enableResendInterval;

        if (jsonConfig.instrumentationKey || jsonConfig.endpointUrl) {
            Logger.getInstance().warn("Please pass a connection string to the setup method to initialize the SDK client.")
        }

        if (jsonConfig.disableAppInsights) {
            dispose();
        }

        if (jsonConfig.samplingPercentage) {
            this._options.samplingRatio = jsonConfig.samplingPercentage / 100;
        }

        this._options.instrumentationOptions = {
            http: {
                ...this._options?.instrumentationOptions?.http,
                ignoreOutgoingUrls: jsonConfig.correlationHeaderExcludedDomains,
            } as HttpInstrumentationConfig,
        }

        if (jsonConfig.distributedTracingMode) {
            Configuration.setDistributedTracingMode(jsonConfig.distributedTracingMode);
        }

        // TODO: Split this out into a function we can call for both JSON and config.
        if (jsonConfig.enableAutoCollectExternalLoggers) {
            this._options.logInstrumentations = {
                ...this._options.logInstrumentations,
                winston: { enabled: jsonConfig.enableAutoCollectExternalLoggers },
                bunyan: { enabled: jsonConfig.enableAutoCollectExternalLoggers },
            }
        }

        // TODO: Move this out as well.
        if (jsonConfig.enableAutoCollectConsole) {
            const setting: boolean = jsonConfig.enableAutoCollectConsole;
            this._options.logInstrumentations = {
                ...this._options.logInstrumentations,
                console: { enabled: setting },
            }
        }

        // TODO: This has almost an exact copy in the config 
        if (jsonConfig.enableAutoCollectHeartbeat) {
            Configuration.setAutoCollectHeartbeat(jsonConfig.enableAutoCollectHeartbeat);
        }

        if (jsonConfig.enableAutoCollectExceptions) {
            this._options.enableAutoCollectExceptions = jsonConfig.enableAutoCollectExceptions;
        }

        if (jsonConfig.enableAutoCollectPerformance) {
            ConfigHelper.setAutoCollectPerformance(this._options, jsonConfig.enableAutoCollectPerformance);
        }

        // TODO: Can move this out as well
        if (typeof(jsonConfig.enableAutoCollectExtendedMetrics) === "boolean") {
            const setting = jsonConfig.enableAutoCollectExtendedMetrics;
            this._options.extendedMetrics = {
                [ExtendedMetricType.gc]: setting,
                [ExtendedMetricType.heap]: setting,
                [ExtendedMetricType.loop]: setting,
            }
        }

        if (jsonConfig.enableAutoCollectRequests) {
            ConfigHelper.setAutoCollectRequests(this._options, jsonConfig.enableAutoCollectRequests);
        }

        if (jsonConfig.enableAutoCollectDependencies) {
            ConfigHelper.setAutoCollectDependencies(this._options, jsonConfig.enableAutoCollectDependencies);
        }

        if (jsonConfig.enableAutoCollectIncomingRequestAzureFunctions) {
            Configuration.setAutoCollectIncomingRequestAzureFunctions(jsonConfig.enableAutoCollectIncomingRequestAzureFunctions);
        }

        if (jsonConfig.enableUseDiskRetryCaching) {
            Configuration.setUseDiskRetryCaching(jsonConfig.enableUseDiskRetryCaching);
        }

        if (jsonConfig.enableResendInterval) {
            Configuration.setUseDiskRetryCaching(true, jsonConfig.enableResendInterval);
        }

        if (jsonConfig.enableMaxBytesOnDisk) {
            Configuration.setUseDiskRetryCaching(true, resendInterval, jsonConfig.enableMaxBytesOnDisk);
        }

        // TODO: Can pull this logic out into a common area
        if (jsonConfig.enableInternalDebugLogging) {
            if (jsonConfig.enableInternalDebugLogging) {
                Logger.getInstance().updateLogLevel(DiagLogLevel.DEBUG);
            }
        }

        // TODO: Same here
        if (jsonConfig.enableInternalWarningLogging) {
            if (jsonConfig.enableInternalWarningLogging) {
                Logger.getInstance().updateLogLevel(DiagLogLevel.WARN);
            }
        }

        if (jsonConfig.enableSendLiveMetrics) {
            Configuration.setSendLiveMetrics(jsonConfig.enableSendLiveMetrics);
        }

        // TODO: Could move this one out
        if (jsonConfig.extendedMetricDisablers) {
            const disabler = jsonConfig.extendedMetricDisablers;
            this._options.extendedMetrics[disabler] = false;
        }

        if (jsonConfig.noDiagnosticChannel) {
            this._options.instrumentationOptions = {
                azureSdk: { enabled: false },
                http: { enabled: false },
                mongoDb: { enabled: false },
                mySql: { enabled: false },
                postgreSql: { enabled: false },
                redis: { enabled: false },
                redis4: { enabled: false },
            }
            this._options.logInstrumentations = {
                console: { enabled: false },
                winston: { enabled: false },
                bunyan: { enabled: false },
            }
        }

        if (jsonConfig.noPatchModules) {
            const modules: string[] = jsonConfig.noPatchModules.split(",");
            for (const module of modules) {
                switch (module) {
                    case "console":
                        this._options.logInstrumentations = {
                            ...this._options.logInstrumentations,
                            console: { enabled: false },
                        }
                        break;
                    case "winston":
                        this._options.logInstrumentations = {
                            ...this._options.logInstrumentations,
                            winston: { enabled: false },
                        }
                        break;
                    case "bunyan":
                        this._options.logInstrumentations = {
                            ...this._options.logInstrumentations,
                            bunyan: { enabled: false },
                        }
                        break;
                    case "azuresdk":
                        this._options.instrumentationOptions = {
                            ...this._options.instrumentationOptions,
                            azureSdk: { enabled: false },
                        }
                        break;
                    case "http":
                        this._options.instrumentationOptions = {
                            ...this._options.instrumentationOptions,
                            http: { enabled: false },
                        }
                        break;
                    case "mongodb":
                        this._options.instrumentationOptions = {
                            ...this._options.instrumentationOptions,
                            mongoDb: { enabled: false },
                        }
                        break;
                    case "mysql":
                        this._options.instrumentationOptions = {
                            ...this._options.instrumentationOptions,
                            mySql: { enabled: false },
                        }
                        break;
                    case "postgresql":
                        this._options.instrumentationOptions = {
                            ...this._options.instrumentationOptions,
                            postgreSql: { enabled: false },
                        }
                        break;
                    case "redis":
                        this._options.instrumentationOptions = {
                            ...this._options.instrumentationOptions,
                            redis: { enabled: false },
                        }
                        break;
                    case "redis4":
                        this._options.instrumentationOptions = {
                            ...this._options.instrumentationOptions,
                            redis4: { enabled: false },
                        }
                        break;
                    default:
                        Logger.getInstance().warn(`Unknown module ${module} passed to noPatchModules.`);
                        break;
                }
            }
        }

        if (jsonConfig.noHttpAgentKeepAlive === true) {
            this._options.otlpTraceExporterConfig = { enabled: false };
            this._options.otlpMetricExporterConfig = { enabled: false };
            this._options.otlpLogExporterConfig = { enabled: false };
=======

        if (typeof(this.config.enableAutoCollectExtendedMetrics) === "boolean") {
            const setting = this.config.enableAutoCollectExtendedMetrics;
            this._options.extendedMetrics = {
                [ExtendedMetricType.gc]: setting,
                [ExtendedMetricType.heap]: setting,
                [ExtendedMetricType.loop]: setting,
            }
        }

        if (this.config.enableResendInterval) {
            Configuration.setUseDiskRetryCaching(true, this.config.enableResendInterval);
        }

        if (this.config.enableMaxBytesOnDisk) {
            Configuration.setUseDiskRetryCaching(true, resendInterval, this.config.enableMaxBytesOnDisk);
        }

        if (typeof(this.config.enableInternalDebugLogging) === "boolean") {
            if (this.config.enableInternalDebugLogging) {
                Logger.getInstance().updateLogLevel(DiagLogLevel.DEBUG);
            }
        }

        if (typeof(this.config.enableInternalWarningLogging) === "boolean") {
            if (this.config.enableInternalWarningLogging) {
                Logger.getInstance().updateLogLevel(DiagLogLevel.WARN);
            }
        }

        // Disable or enable all extended metrics
        if (this.config.disableAllExtendedMetrics === true) {
            for (const type in this._options.extendedMetrics) {
                this._options.extendedMetrics[type] = false;
            }
            this._options.extendedMetrics = {
                [ExtendedMetricType.gc]: false,
                [ExtendedMetricType.heap]: false,
                [ExtendedMetricType.loop]: false,
            };
        }

        if (typeof(this.config.disableStatsbeat) === "boolean") {
            Logger.getInstance().warn("The disableStatsbeat configuration option is deprecated.");
        }

        if (this.config.extendedMetricDisablers) {
            const disabler = this.config.extendedMetricDisablers;
            this._options.extendedMetrics[disabler] = false;
        }

        if (this.config.ignoreLegacyHeaders === false) {
            Logger.getInstance().warn("LegacyHeaders are not supported by the shim.");
        }

        if (this.config.proxyHttpUrl || this.config.proxyHttpsUrl) {
            const proxyUrl = new URL(this.config.proxyHttpsUrl || this.config.proxyHttpUrl);
            this._options.azureMonitorExporterConfig.proxyOptions = {
                host: proxyUrl.hostname,
                port: Number(proxyUrl.port),
            }
        }

        if (this.config.maxBatchSize) {
            Logger.getInstance().warn("The maxBatchSize configuration option is not supported by the shim.");
        }

        if (this.config.maxBatchIntervalMs) {
            this._options.otlpTraceExporterConfig = { ...this._options.otlpTraceExporterConfig, timeoutMillis: this.config.maxBatchIntervalMs };
            this._options.otlpMetricExporterConfig = { ...this._options.otlpMetricExporterConfig, timeoutMillis: this.config.maxBatchIntervalMs };
            this._options.otlpLogExporterConfig = { ...this._options.otlpLogExporterConfig, timeoutMillis: this.config.maxBatchIntervalMs };
        }

        if (this.config.correlationIdRetryIntervalMs) {
            Logger.getInstance().warn("The correlationIdRetryIntervalMs configuration option is not supported by the shim.");
        }

        if (this.config.enableLoggerErrorToTrace) {
            Logger.getInstance().warn("The enableLoggerErrorToTrace configuration option is not supported by the shim.");
        }

        if (this.config.httpAgent || this.config.httpsAgent) {
            Logger.getInstance().warn("The httpAgent and httpsAgent configuration options are not supported by the shim.");
        }

        if (this.config.enableWebInstrumentation || this.config.webInstrumentationConfig || this.config.webInstrumentationSrc || this.config.webInstrumentationConnectionString) {
            Logger.getInstance().warn("The webInstrumentation configuration options are not supported by the shim.");
>>>>>>> fac66513
        }
    }
    
    /**
     * Starts automatic collection of telemetry. Prior to calling start no telemetry will be collected
     * @param input Set of options to configure the Azure Monitor Client
     */
    public start(input?: ApplicationInsightsOptions) {
        // Only parse config if we're running the shim
        if (_setupCalled) {
<<<<<<< HEAD
            const jsonConfig = JsonConfig.getInstance();
            // Need to create the internalConfig based on the JSON, then modifiy it with the _parseConfig()
            this._parseJson(jsonConfig);
            this._parseConfig(jsonConfig, input);
=======
            this._parseConfig(input);
>>>>>>> fac66513
        }
        this._internalConfig = new InternalConfig(this._options);
        this._client = new AzureMonitorOpenTelemetryClient(this._options);
        this._console = new AutoCollectConsole(this);
        if (this._internalConfig.enableAutoCollectExceptions) {
            this._exceptions = new AutoCollectExceptions(this);
        }
        this._idGenerator = new RandomIdGenerator();
        this._console.enable(this._internalConfig.logInstrumentations);
    }

    public getAzureMonitorOpenTelemetryClient(): AzureMonitorOpenTelemetryClient {
        return this._client;
    }

    public getInternalConfig(): InternalConfig {
        return this._internalConfig;
    }

    /**
     * Log information about availability of an application
     * @param telemetry      Object encapsulating tracking options
     */
    public trackAvailability(telemetry: Contracts.AvailabilityTelemetry): void {
        try {
            const logRecord = this._availabilityToLogRecord(
                telemetry
            );
            this._client.getLogger().emit(logRecord);
        } catch (err) {
            Logger.getInstance().error("Failed to send telemetry.", err);
        }
    }

    /**
     * Log a page view
     * @param telemetry      Object encapsulating tracking options
     */
    public trackPageView(telemetry: Contracts.PageViewTelemetry): void {
        try {
            const logRecord = this._pageViewToLogRecord(
                telemetry
            );
            this._client.getLogger().emit(logRecord);
        } catch (err) {
            Logger.getInstance().error("Failed to send telemetry.", err);
        }
    }

    /**
     * Log a trace message
     * @param telemetry      Object encapsulating tracking options
     */
    public trackTrace(telemetry: Contracts.TraceTelemetry): void {
        try {
            const logRecord = this._traceToLogRecord(telemetry) as SDKLogRecord;
            this._client.getLogger().emit(logRecord);
        } catch (err) {
            Logger.getInstance().error("Failed to send telemetry.", err);
        }
    }

    /**
     * Log an exception
     * @param telemetry      Object encapsulating tracking options
     */
    public trackException(telemetry: Contracts.ExceptionTelemetry): void {
        if (telemetry && telemetry.exception && !Util.getInstance().isError(telemetry.exception)) {
            telemetry.exception = new Error(telemetry.exception.toString());
        }
        try {
            const logRecord = this._exceptionToLogRecord(
                telemetry
            ) as SDKLogRecord;
            this._client.getLogger().emit(logRecord);
        } catch (err) {
            Logger.getInstance().error("Failed to send telemetry.", err);
        }
    }

    /**
     * Log a user action or other occurrence.
     * @param telemetry      Object encapsulating tracking options
     */
    public trackEvent(telemetry: Contracts.EventTelemetry): void {
        try {
            const logRecord = this._eventToLogRecord(telemetry);
            this._client.getLogger().emit(logRecord);
        } catch (err) {
            Logger.getInstance().error("Failed to send telemetry.", err);
        }
    }

    /**
     * Log a numeric value that is not associated with a specific event. Typically used to send regular reports of performance indicators.
     * To send a single measurement, use just the first two parameters. If you take measurements very frequently, you can reduce the
     * telemetry bandwidth by aggregating multiple measurements and sending the resulting average at intervals.
     * @param telemetry      Object encapsulating tracking options
     */
    public trackMetric(telemetry: Contracts.MetricTelemetry): void {
        // TODO : Create custom metric
        // let meter = this.client.getMetricHandler().getCustomMetricsHandler().getMeter();
        // let metricName = "";
        // let options: MetricOptions = {};
        // meter.createHistogram(metricName, options)
    }

    /**
     * Log a request. Note that the default client will attempt to collect HTTP requests automatically so only use this for requests
     * that aren't automatically captured or if you've disabled automatic request collection.
     *
     * @param telemetry      Object encapsulating tracking options
     */
    public trackRequest(telemetry: Contracts.RequestTelemetry): void {
        const startTime = telemetry.time || new Date();
        const endTime = startTime.getTime() + telemetry.duration;

        // TODO: Change resourceManager if ID is provided?
        const ctx = context.active();
        const attributes: Attributes = {
            ...telemetry.properties,
        };
        attributes[SemanticAttributes.HTTP_METHOD] = "HTTP";
        attributes[SemanticAttributes.HTTP_URL] = telemetry.url;
        attributes[SemanticAttributes.HTTP_STATUS_CODE] = telemetry.resultCode;
        const options: SpanOptions = {
            kind: SpanKind.SERVER,
            attributes: attributes,
            startTime: startTime,
        };
        const span: any = this._client
            .getTracer()
            .startSpan(telemetry.name, options, ctx);
        span.setStatus({
            code: telemetry.success ? SpanStatusCode.OK : SpanStatusCode.ERROR,
        });
        span.end(endTime);
    }

    /**
     * Log a dependency. Note that the default client will attempt to collect dependencies automatically so only use this for dependencies
     * that aren't automatically captured or if you've disabled automatic dependency collection.
     *
     * @param telemetry      Object encapsulating tracking option
     * */
    public trackDependency(telemetry: Contracts.DependencyTelemetry) {
        const startTime = telemetry.time || new Date();
        const endTime = startTime.getTime() + telemetry.duration;
        if (telemetry && !telemetry.target && telemetry.data) {
            // url.parse().host returns null for non-urls,
            // making this essentially a no-op in those cases
            // If this logic is moved, update jsdoc in DependencyTelemetry.target
            // url.parse() is deprecated, update to use WHATWG URL API instead
            try {
                telemetry.target = new URL(telemetry.data).host;
            } catch (error) {
                // set target as null to be compliant with previous behavior
                telemetry.target = null;
                Logger.getInstance().warn(this.constructor.name, "Failed to create URL.", error);
            }
        }
        const ctx = context.active();
        const attributes: Attributes = {
            ...telemetry.properties,
        };
        if (telemetry.dependencyTypeName) {
            if (telemetry.dependencyTypeName.toLowerCase().indexOf("http") > -1) {
                attributes[SemanticAttributes.HTTP_METHOD] = "HTTP"; // TODO: Dependency doesn't expose method in any property
                attributes[SemanticAttributes.HTTP_URL] = telemetry.data;
                attributes[SemanticAttributes.HTTP_STATUS_CODE] = telemetry.resultCode;
            } else if (Util.getInstance().isDbDependency(telemetry.dependencyTypeName)) {
                attributes[SemanticAttributes.DB_SYSTEM] = telemetry.dependencyTypeName;
                attributes[SemanticAttributes.DB_STATEMENT] = telemetry.data;
            }
        }
        if (telemetry.target) {
            attributes[SemanticAttributes.PEER_SERVICE] = telemetry.target;
        }
        const options: SpanOptions = {
            kind: SpanKind.CLIENT,
            attributes: attributes,
            startTime: startTime,
        };
        const span: any = this._client
            .getTracer()
            .startSpan(telemetry.name, options, ctx);
        span.setStatus({
            code: telemetry.success ? SpanStatusCode.OK : SpanStatusCode.ERROR,
        });
        span.end(endTime);
    }

    /**
     * Immediately send all queued telemetry.
     */
    public async flush(): Promise<void> {
        this._client.flush();
    }

    /**
     * Shutdown client
     */
    public async shutdown(): Promise<void> {
        this._client.shutdown();
        this._console.shutdown();
        this._console = null;
        this._exceptions?.shutdown();
        this._exceptions = null;
    }

    /**
     * Generic track method for all telemetry types
     * @param data the telemetry to send
     * @param telemetryType specify the type of telemetry you are tracking from the list of Contracts.DataTypes
     */
    public track(telemetry: Contracts.Telemetry, telemetryType: Contracts.TelemetryType) {
        throw new Error("Not implemented");
    }

    /**
     * Automatically populate telemetry properties like RoleName when running in Azure
     *
     * @param value if true properties will be populated
     */
    public setAutoPopulateAzureProperties() {
        // TODO: Config is only used during initialization of ResourceManager so it cannot be set after.
    }

    /*
     * Get Statsbeat instance
     */
    public getStatsbeat(): any {
        return null;
    }

    public setUseDiskRetryCaching(
        value: boolean,
        resendInterval?: number,
        maxBytesOnDisk?: number
    ) {
        throw new Error("Not implemented");
    }

    /**
     * Adds telemetry processor to the collection. Telemetry processors will be called one by one
     * before telemetry item is pushed for sending and in the order they were added.
     *
     * @param telemetryProcessor function, takes Envelope, and optional context object and returns boolean
     */
    public addTelemetryProcessor(
        telemetryProcessor: (
            envelope: Envelope,
            contextObjects?: { [name: string]: any }
        ) => boolean
    ) {
        Logger.getInstance().warn("addTelemetryProcessor is not supported in ApplicationInsights any longer.");
    }

    /*
     * Removes all telemetry processors
     */
    public clearTelemetryProcessors() {
        throw new Error("Not implemented");
    }

    private _telemetryToLogRecord(
        telemetry: Contracts.Telemetry,
        baseType: string,
        baseData: MonitorDomain
    ): LogRecord {
        try {
            const attributes: Attributes = {
                ...telemetry.properties,
            };
            const record: LogRecord = { attributes: attributes, body: Util.getInstance().stringify(baseData) };
            record.attributes["_MS.baseType"] = baseType;
            return record;
        }
        catch (err) {
            Logger.getInstance().warn("Failed to convert telemetry event to Log Record.", err);
        }
    }

    /**
     * Availability Log to LogRecord parsing.
     * @internal
     */
    private _availabilityToLogRecord(
        telemetry: Contracts.AvailabilityTelemetry
    ): LogRecord {
        const baseType = "AvailabilityData";
        const baseData: AvailabilityData = {
            id: telemetry.id || this._idGenerator.generateSpanId(),
            name: telemetry.name,
            duration: Util.getInstance().msToTimeSpan(telemetry.duration),
            success: telemetry.success,
            runLocation: telemetry.runLocation,
            message: telemetry.message,
            measurements: telemetry.measurements,
            version: 2,
        };
        const record = this._telemetryToLogRecord(telemetry, baseType, baseData);
        return record;
    }

    /**
     * Exception to LogRecord parsing.
     * @internal
     */
    private _exceptionToLogRecord(
        telemetry: Contracts.ExceptionTelemetry
    ): LogRecord {
        const baseType = "ExceptionData";
        const stack = telemetry.exception["stack"];
        const parsedStack = parseStack(stack);
        const exceptionDetails: TelemetryExceptionDetails = {
            message: telemetry.exception.message,
            typeName: telemetry.exception.name,
            parsedStack: parsedStack,
            hasFullStack: Util.getInstance().isArray(parsedStack) && parsedStack.length > 0,
        };

        const baseData: TelemetryExceptionData = {
            severityLevel: telemetry.severity || KnownSeverityLevel.Error,
            exceptions: [exceptionDetails],
            measurements: telemetry.measurements,
            version: 2,
        };
        const record = this._telemetryToLogRecord(telemetry, baseType, baseData);
        return record;
    }

    /**
     * Trace to LogRecord parsing.
     * @internal
     */
    private _traceToLogRecord(telemetry: Contracts.TraceTelemetry): LogRecord {
        const baseType = "MessageData";
        const baseData: MessageData = {
            message: telemetry.message,
            severityLevel: telemetry.severity || KnownSeverityLevel.Information,
            measurements: telemetry.measurements,
            version: 2,
        };
        const record = this._telemetryToLogRecord(telemetry, baseType, baseData);
        return record;
    }

    /**
     * PageView to LogRecord parsing.
     * @internal
     */
    private _pageViewToLogRecord(
        telemetry: Contracts.PageViewTelemetry
    ): LogRecord {
        const baseType = "PageViewData";
        const baseData: PageViewData = {
            id: telemetry.id || this._idGenerator.generateSpanId(),
            name: telemetry.name,
            duration: Util.getInstance().msToTimeSpan(telemetry.duration),
            url: telemetry.url,
            referredUri: telemetry.referredUri,
            measurements: telemetry.measurements,
            version: 2,
        };

        const record = this._telemetryToLogRecord(telemetry, baseType, baseData);
        return record;
    }

    /**
     * Event to LogRecord parsing.
     * @internal
     */
    private _eventToLogRecord(telemetry: Contracts.EventTelemetry): LogRecord {
        const baseType = "EventData";
        const baseData: TelemetryEventData = {
            name: telemetry.name,
            measurements: telemetry.measurements,
            version: 2,
        };
        const record = this._telemetryToLogRecord(telemetry, baseType, baseData);
        return record;
    }

    public trackNodeHttpRequestSync(telemetry: Contracts.NodeHttpRequestTelemetry) {
        Logger.getInstance().warn("trackNodeHttpRequestSync is not implemented and is a no-op. Please use trackRequest instead.");
    }

    public trackNodeHttpRequest(telemetry: Contracts.NodeHttpRequestTelemetry) {
        Logger.getInstance().warn("trackNodeHttpRequest is not implemented and is a no-op. Please use trackRequest instead.");
    }

    public trackNodeHttpDependency(telemetry: Contracts.NodeHttpRequestTelemetry) {
        Logger.getInstance().warn("trackNodeHttpDependency is not implemented and is a no-op. Please use trackDependency instead.");
    }
}<|MERGE_RESOLUTION|>--- conflicted
+++ resolved
@@ -4,6 +4,7 @@
 import { LogRecord } from "@opentelemetry/api-logs";
 import { LogRecord as SDKLogRecord } from "@opentelemetry/sdk-logs";
 import { AzureMonitorOpenTelemetryClient } from "@azure/monitor-opentelemetry";
+import { Attributes, context, DiagLogLevel, SpanKind, SpanOptions, SpanStatusCode } from "@opentelemetry/api";
 import { Attributes, context, DiagLogLevel, SpanKind, SpanOptions, SpanStatusCode } from "@opentelemetry/api";
 import { IdGenerator, RandomIdGenerator } from "@opentelemetry/sdk-trace-base";
 import { SemanticAttributes } from "@opentelemetry/semantic-conventions";
@@ -15,22 +16,21 @@
 import { AutoCollectConsole } from "./autoCollection/console";
 import { AutoCollectExceptions, parseStack } from "./autoCollection/exceptions";
 import { ApplicationInsightsOptions, ExtendedMetricType } from "../types";
+import { ApplicationInsightsOptions, ExtendedMetricType } from "../types";
 import { InternalConfig } from "./configuration/internal";
 import { IConfig } from "../shim/types";
 import Config = require("./configuration/config");
 import { dispose, Configuration, _setupCalled } from "./shim-applicationinsights";
 import { HttpInstrumentationConfig } from "@opentelemetry/instrumentation-http";
 import ConfigHelper = require("./util/configHelper");
-<<<<<<< HEAD
 import { JsonConfig } from "./configuration/jsonConfig";
-=======
->>>>>>> fac66513
 
 /**
  * Application Insights telemetry client provides interface to track telemetry items, register telemetry initializers and
  * and manually trigger immediate sending (flushing)
  */
 export class TelemetryClient {
+    private _internalConfig: InternalConfig;
     private _internalConfig: InternalConfig;
     private _options: ApplicationInsightsOptions;
     private _client: AzureMonitorOpenTelemetryClient;
@@ -40,12 +40,17 @@
     public context: Context;
     public commonProperties: { [key: string]: string }; // TODO: Add setter so Resources are updated
     public config: IConfig;
+    public config: IConfig;
 
     /**
      * Constructs a new client of the client
      * @param setupString the Connection String or Instrumentation Key to use (read from environment variable if not specified)
      */
     constructor(input?: string | ApplicationInsightsOptions) {
+        // If the user does not pass a new connectionString, use the one defined in the _options
+        const config = new Config(typeof(input) === "string" ? input : input?.azureMonitorExporterConfig?.connectionString);
+        this.config = config;
+
         // If the user does not pass a new connectionString, use the one defined in the _options
         const config = new Config(typeof(input) === "string" ? input : input?.azureMonitorExporterConfig?.connectionString);
         this.config = config;
@@ -61,6 +66,8 @@
                     azureMonitorExporterConfig: {
                         connectionString: input,
                     },
+                        connectionString: input,
+                    },
                 };
             }
         }
@@ -74,11 +81,7 @@
      * Parse the config property to set the appropriate values on the ApplicationInsightsOptions
      * @param input 
      */
-<<<<<<< HEAD
     private _parseConfig(jsonConfig: JsonConfig, input?: ApplicationInsightsOptions) {
-=======
-    private _parseConfig(input?: ApplicationInsightsOptions) {
->>>>>>> fac66513
         // If we have a defined input (in the case that we are initializing from the start method) then we should use that
         if (input) {
             this._options = input;
@@ -89,7 +92,6 @@
             dispose();
         }
 
-<<<<<<< HEAD
         if (this.config.instrumentationKey || this.config.endpointUrl) {
             Logger.getInstance().warn("Please pass a connection string to the setup method to initialize the SDK client.")
         }
@@ -97,13 +99,6 @@
         if (this.config.samplingPercentage) {
             this._options.samplingRatio = this.config.samplingPercentage / 100;
         }
-=======
-        if (this.config.instrumentationKey && this.config.endpointUrl) {
-            this._options.azureMonitorExporterConfig.connectionString = `InstrumentationKey=${this.config.instrumentationKey};IngestionEndpoint=${this.config.endpointUrl}`;
-        }
-
-        this._options.samplingRatio = this.config.samplingPercentage ? (this.config.samplingPercentage / 100) : 1;
->>>>>>> fac66513
 
         this._options.instrumentationOptions = {
             http: {
@@ -172,18 +167,13 @@
             Configuration.setUseDiskRetryCaching(this.config.enableUseDiskRetryCaching);
         }
 
-<<<<<<< HEAD
         if (this.config.enableUseAsyncHooks === false || jsonConfig.enableUseAsyncHooks === false) {
-=======
-        if (this.config.enableUseAsyncHooks === false) {
->>>>>>> fac66513
             Logger.getInstance().warn("The use of non async hooks is no longer supported.");
         }
 
         if (typeof(this.config.distributedTracingMode) === "boolean") {
             Configuration.setDistributedTracingMode(this.config.distributedTracingMode);
         }
-<<<<<<< HEAD
 
         if (typeof(this.config.enableAutoCollectExtendedMetrics) === "boolean") {
             const setting = this.config.enableAutoCollectExtendedMetrics;
@@ -486,95 +476,6 @@
             this._options.otlpTraceExporterConfig = { enabled: false };
             this._options.otlpMetricExporterConfig = { enabled: false };
             this._options.otlpLogExporterConfig = { enabled: false };
-=======
-
-        if (typeof(this.config.enableAutoCollectExtendedMetrics) === "boolean") {
-            const setting = this.config.enableAutoCollectExtendedMetrics;
-            this._options.extendedMetrics = {
-                [ExtendedMetricType.gc]: setting,
-                [ExtendedMetricType.heap]: setting,
-                [ExtendedMetricType.loop]: setting,
-            }
-        }
-
-        if (this.config.enableResendInterval) {
-            Configuration.setUseDiskRetryCaching(true, this.config.enableResendInterval);
-        }
-
-        if (this.config.enableMaxBytesOnDisk) {
-            Configuration.setUseDiskRetryCaching(true, resendInterval, this.config.enableMaxBytesOnDisk);
-        }
-
-        if (typeof(this.config.enableInternalDebugLogging) === "boolean") {
-            if (this.config.enableInternalDebugLogging) {
-                Logger.getInstance().updateLogLevel(DiagLogLevel.DEBUG);
-            }
-        }
-
-        if (typeof(this.config.enableInternalWarningLogging) === "boolean") {
-            if (this.config.enableInternalWarningLogging) {
-                Logger.getInstance().updateLogLevel(DiagLogLevel.WARN);
-            }
-        }
-
-        // Disable or enable all extended metrics
-        if (this.config.disableAllExtendedMetrics === true) {
-            for (const type in this._options.extendedMetrics) {
-                this._options.extendedMetrics[type] = false;
-            }
-            this._options.extendedMetrics = {
-                [ExtendedMetricType.gc]: false,
-                [ExtendedMetricType.heap]: false,
-                [ExtendedMetricType.loop]: false,
-            };
-        }
-
-        if (typeof(this.config.disableStatsbeat) === "boolean") {
-            Logger.getInstance().warn("The disableStatsbeat configuration option is deprecated.");
-        }
-
-        if (this.config.extendedMetricDisablers) {
-            const disabler = this.config.extendedMetricDisablers;
-            this._options.extendedMetrics[disabler] = false;
-        }
-
-        if (this.config.ignoreLegacyHeaders === false) {
-            Logger.getInstance().warn("LegacyHeaders are not supported by the shim.");
-        }
-
-        if (this.config.proxyHttpUrl || this.config.proxyHttpsUrl) {
-            const proxyUrl = new URL(this.config.proxyHttpsUrl || this.config.proxyHttpUrl);
-            this._options.azureMonitorExporterConfig.proxyOptions = {
-                host: proxyUrl.hostname,
-                port: Number(proxyUrl.port),
-            }
-        }
-
-        if (this.config.maxBatchSize) {
-            Logger.getInstance().warn("The maxBatchSize configuration option is not supported by the shim.");
-        }
-
-        if (this.config.maxBatchIntervalMs) {
-            this._options.otlpTraceExporterConfig = { ...this._options.otlpTraceExporterConfig, timeoutMillis: this.config.maxBatchIntervalMs };
-            this._options.otlpMetricExporterConfig = { ...this._options.otlpMetricExporterConfig, timeoutMillis: this.config.maxBatchIntervalMs };
-            this._options.otlpLogExporterConfig = { ...this._options.otlpLogExporterConfig, timeoutMillis: this.config.maxBatchIntervalMs };
-        }
-
-        if (this.config.correlationIdRetryIntervalMs) {
-            Logger.getInstance().warn("The correlationIdRetryIntervalMs configuration option is not supported by the shim.");
-        }
-
-        if (this.config.enableLoggerErrorToTrace) {
-            Logger.getInstance().warn("The enableLoggerErrorToTrace configuration option is not supported by the shim.");
-        }
-
-        if (this.config.httpAgent || this.config.httpsAgent) {
-            Logger.getInstance().warn("The httpAgent and httpsAgent configuration options are not supported by the shim.");
-        }
-
-        if (this.config.enableWebInstrumentation || this.config.webInstrumentationConfig || this.config.webInstrumentationSrc || this.config.webInstrumentationConnectionString) {
-            Logger.getInstance().warn("The webInstrumentation configuration options are not supported by the shim.");
->>>>>>> fac66513
         }
     }
     
@@ -585,14 +486,10 @@
     public start(input?: ApplicationInsightsOptions) {
         // Only parse config if we're running the shim
         if (_setupCalled) {
-<<<<<<< HEAD
             const jsonConfig = JsonConfig.getInstance();
             // Need to create the internalConfig based on the JSON, then modifiy it with the _parseConfig()
             this._parseJson(jsonConfig);
             this._parseConfig(jsonConfig, input);
-=======
-            this._parseConfig(input);
->>>>>>> fac66513
         }
         this._internalConfig = new InternalConfig(this._options);
         this._client = new AzureMonitorOpenTelemetryClient(this._options);
@@ -849,6 +746,7 @@
         ) => boolean
     ) {
         Logger.getInstance().warn("addTelemetryProcessor is not supported in ApplicationInsights any longer.");
+        Logger.getInstance().warn("addTelemetryProcessor is not supported in ApplicationInsights any longer.");
     }
 
     /*
@@ -989,4 +887,16 @@
     public trackNodeHttpDependency(telemetry: Contracts.NodeHttpRequestTelemetry) {
         Logger.getInstance().warn("trackNodeHttpDependency is not implemented and is a no-op. Please use trackDependency instead.");
     }
+
+    public trackNodeHttpRequestSync(telemetry: Contracts.NodeHttpRequestTelemetry) {
+        Logger.getInstance().warn("trackNodeHttpRequestSync is not implemented and is a no-op. Please use trackRequest instead.");
+    }
+
+    public trackNodeHttpRequest(telemetry: Contracts.NodeHttpRequestTelemetry) {
+        Logger.getInstance().warn("trackNodeHttpRequest is not implemented and is a no-op. Please use trackRequest instead.");
+    }
+
+    public trackNodeHttpDependency(telemetry: Contracts.NodeHttpRequestTelemetry) {
+        Logger.getInstance().warn("trackNodeHttpDependency is not implemented and is a no-op. Please use trackDependency instead.");
+    }
 }