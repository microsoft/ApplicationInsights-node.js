--- conflicted
+++ resolved
@@ -1,11 +1,7 @@
 // Copyright (c) Microsoft Corporation.
 // Licensed under the MIT license.
 
-<<<<<<< HEAD
 import { Attributes, Meter, Tracer, context, metrics, SpanKind, SpanOptions, SpanStatusCode, diag, trace } from "@opentelemetry/api";
-=======
-import { Attributes, context, metrics, SpanKind, SpanOptions, SpanStatusCode, diag, trace } from "@opentelemetry/api";
->>>>>>> 3e960b45
 import { logs } from "@opentelemetry/api-logs";
 import { 
     SEMATTRS_DB_STATEMENT,
@@ -28,13 +24,9 @@
 import { LogApi } from "./logsApi";
 import { flushAzureMonitor, shutdownAzureMonitor, useAzureMonitor } from "../main";
 import { AzureMonitorOpenTelemetryOptions } from "../types";
-<<<<<<< HEAD
 import { TelemetryClientProvider } from "./telemetryClientProvider";
-import { TelemetryClientOptions, UNSUPPORTED_MSG } from "./types";
-=======
-import { UNSUPPORTED_MSG, StatsbeatFeature } from "./types";
+import { TelemetryClientOptions,  UNSUPPORTED_MSG, StatsbeatFeature } from "./types";
 import { StatsbeatFeaturesManager } from "../shared/util/statsbeatFeaturesManager";
->>>>>>> 3e960b45
 
 /**
  * Application Insights telemetry client provides interface to track telemetry items, register telemetry initializers and
@@ -60,10 +52,7 @@
      * Constructs a new instance of TelemetryClient
      * @param setupString the Connection String or Instrumentation Key to use (read from environment variable if not specified)
      */
-<<<<<<< HEAD
     constructor(input?: string, options?: TelemetryClientOptions) {
-=======
-    constructor(input?: string) {
         TelemetryClient._instanceCount++;
         
         // Set statsbeat feature if this is the second or subsequent TelemetryClient instance
@@ -71,7 +60,6 @@
             StatsbeatFeaturesManager.getInstance().enableFeature(StatsbeatFeature.MULTI_IKEY);
         }
         
->>>>>>> 3e960b45
         const config = new Config(input, this._configWarnings);
         this.config = config;
         this.commonProperties = {};
@@ -87,7 +75,6 @@
         this._isInitialized = true;
         // Parse shim config to Azure Monitor options
         this._options = this.config.parseConfig();
-<<<<<<< HEAD
         try {
             this._attributeSpanProcessor = new AttributeSpanProcessor({ ...this.context.tags, ...this.commonProperties });
             this._attributeLogProcessor = new AttributeLogProcessor({ ...this.context.tags, ...this.commonProperties });
@@ -104,31 +91,6 @@
                 ? logs.getLogger("ApplicationInsightsLogger")
                 : this._telemetryClientProvider.getLogger("ApplicationInsightsLogger");
             this._logApi = new LogApi(logger);
-=======
-        
-        try {
-            // Create attribute processors with context tags and common properties
-            this._attributeSpanProcessor = new AttributeSpanProcessor({ ...this.context.tags, ...this.commonProperties });
-            this._attributeLogProcessor = new AttributeLogProcessor({ ...this.context.tags, ...this.commonProperties });
-
-            // Add processors to Azure Monitor options before initialization
-            if (!this._options.spanProcessors) {
-                this._options.spanProcessors = [];
-            }
-            this._options.spanProcessors.push(this._attributeSpanProcessor);
-
-            if (!this._options.logRecordProcessors) {
-                this._options.logRecordProcessors = [];
-            }
-            this._options.logRecordProcessors.push(this._attributeLogProcessor);
-
-            // Initialize Azure Monitor with processors included
-            useAzureMonitor(this._options);
-            
-            // LoggerProvider would be initialized when client is instantiated
-            // Get Logger from global provider
-            this._logApi = new LogApi(logs.getLogger("ApplicationInsightsLogger"));
->>>>>>> 3e960b45
 
             // Warn if any config warnings were generated during parsing
             for (let i = 0; i < this._configWarnings.length; i++) {
