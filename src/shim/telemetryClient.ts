--- conflicted
+++ resolved
@@ -56,19 +56,18 @@
             this._attributeSpanProcessor = new AttributeSpanProcessor({ ...this.context.tags, ...this.commonProperties });
             ((trace.getTracerProvider() as ProxyTracerProvider).getDelegate() as NodeTracerProvider).addSpanProcessor(this._attributeSpanProcessor);
 
-<<<<<<< HEAD
-        this._attributeLogProcessor = new AttributeLogProcessor({ ...this.context.tags, ...this.commonProperties });
-        (logs.getLoggerProvider() as LoggerProvider).addLogRecordProcessor(this._attributeLogProcessor);
-
-        // Warn if any config warnings were generated during parsing
-        for (let i = 0; i < this._configWarnings.length; i++) {
-            diag.warn(this._configWarnings[i]);
-=======
             this._attributeLogProcessor = new AttributeLogProcessor({ ...this.context.tags, ...this.commonProperties });
             (logs.getLoggerProvider() as LoggerProvider).addLogRecordProcessor(this._attributeLogProcessor);
-        } catch (error) {
+
+            // Warn if any config warnings were generated during parsing
+            for (let i = 0; i < this._configWarnings.length; i++) {
+                diag.warn(this._configWarnings[i]);
+                this._attributeLogProcessor = new AttributeLogProcessor({ ...this.context.tags, ...this.commonProperties });
+                (logs.getLoggerProvider() as LoggerProvider).addLogRecordProcessor(this._attributeLogProcessor);
+            }
+        } 
+        catch (error) {
             diag.error(`Failed to initialize TelemetryClient ${error}`);
->>>>>>> b99d62dc
         }
     }
 
