// Copyright (c) Microsoft Corporation.
// Licensed under the MIT license.

import { Attributes, context, DiagLogLevel, SpanKind, SpanOptions, SpanStatusCode, trace } from "@opentelemetry/api";
import { logs } from "@opentelemetry/api-logs";
import { SemanticAttributes } from "@opentelemetry/semantic-conventions";

import * as Contracts from "../declarations/contracts";
import { TelemetryItem as Envelope } from "../declarations/generated";
import { Context } from "./context";
import { Logger } from "../shared/logging";
import { Util } from "../shared/util";
import Config = require("./config");
<<<<<<< HEAD
import { dispose, Configuration, _setupCalled } from "./shim-applicationinsights";
import { HttpInstrumentationConfig } from "@opentelemetry/instrumentation-http";
import { ShimJsonConfig } from "./shim-jsonConfig";
import ConfigHelper = require("../shared/util/configHelper");
import { AzureMonitorTraceExporter, AzureMonitorLogExporter } from "@azure/monitor-opentelemetry-exporter";
import { AttributeSpanProcessor } from "../shared/util/attributeSpanProcessor";
import { NodeTracerProvider } from "@opentelemetry/sdk-trace-node";
import { AttributeLogProcessor } from "../shared/util/attributeLogRecordProcessor";
=======
import { ApplicationInsightsClient } from "../applicationInsightsClient";
import { LogApi } from "../logs/api";

>>>>>>> da656961

/**
 * Application Insights telemetry client provides interface to track telemetry items, register telemetry initializers and
 * and manually trigger immediate sending (flushing)
 */
export class TelemetryClient {
<<<<<<< HEAD
    private _internalConfig: InternalConfig;
    private _options: ApplicationInsightsOptions;
    private _client: AzureMonitorOpenTelemetryClient;
    private _console: AutoCollectConsole;
    private _exceptions: AutoCollectExceptions;
    private _idGenerator: IdGenerator;
    private _attributeSpanProcessor: AttributeSpanProcessor;
    private _attributeLogProcessor: AttributeLogProcessor;
=======
    private _client: ApplicationInsightsClient;
    private _logApi: LogApi;
>>>>>>> da656961
    public context: Context;
    public commonProperties: { [key: string]: string }; // TODO: Add setter so Resources are updated
    public config: Config;

    /**
     * Constructs a new instance of TelemetryClient
     * @param setupString the Connection String or Instrumentation Key to use (read from environment variable if not specified)
     */
    constructor(input?: string) {
        const config = new Config(input);
        this.config = config;
        this.commonProperties = {};
        this.context = new Context();
<<<<<<< HEAD
        if (input) {
            if (typeof (input) === "object") {
                this._options = input;
            } else {
                // TODO: Add Support for iKey as well
                this._options = {
                    azureMonitorExporterConfig: {
                        connectionString: input,
                    },
                };
            }
        }
        // If not running the shim, we should start the AzureMonitorClient as a part of the constructor
        if (!_setupCalled) {
            this.start();
        }
    }

    /**
     * Parse the config property to set the appropriate values on the ApplicationInsightsOptions
     * @param input 
     */
    private _parseConfig(jsonConfig: ShimJsonConfig, input?: ApplicationInsightsOptions) {
        // If we have a defined input (in the case that we are initializing from the start method) then we should use that
        if (input) {
            this._options = input;
        }

        const resendInterval: number | undefined = this.config.enableResendInterval;
        if (this.config.disableAppInsights) {
            dispose();
        }

        if (this.config.samplingPercentage) {
            this._options.samplingRatio = this.config.samplingPercentage / 100;
        }

        this._options.instrumentationOptions = {
            ...this._options.instrumentationOptions,
            http: {
                ...input?.instrumentationOptions?.http,
                ignoreOutgoingUrls: this.config.correlationHeaderExcludedDomains,
            } as HttpInstrumentationConfig,
        }

        if (this.config.aadTokenCredential) {
            this._options.azureMonitorExporterConfig.aadTokenCredential = this.config.aadTokenCredential;
        }

        if (typeof(this.config.enableAutoCollectConsole) === "boolean") {
            ConfigHelper.enableAutoCollectConsole(this._options, this.config.enableAutoCollectConsole);
        }

        if (typeof(this.config.enableAutoCollectExceptions) === "boolean") {
            this._options.enableAutoCollectExceptions = this.config.enableAutoCollectExceptions;
        }

        if (typeof(this.config.enableAutoCollectDependencies) === "boolean") {
            ConfigHelper.setAutoCollectDependencies(this._options, this.config.enableAutoCollectDependencies);
        }

        if (typeof(this.config.enableAutoCollectRequests) === "boolean") {
            ConfigHelper.setAutoCollectRequests(this._options, this.config.enableAutoCollectRequests);
        }

        if (typeof(this.config.enableAutoCollectPerformance) === "boolean") {
            ConfigHelper.setAutoCollectPerformance(this._options, this.config.enableAutoCollectPerformance);
        }

        if (typeof(this.config.enableAutoCollectExternalLoggers) === "boolean") {
            ConfigHelper.enableAutoCollectExternalLoggers(this._options, this.config.enableAutoCollectExternalLoggers);
        }

        if (typeof(this.config.enableAutoCollectPreAggregatedMetrics) === "boolean") {
            this._options.enableAutoCollectStandardMetrics = this.config.enableAutoCollectPreAggregatedMetrics;
        }

        if (
            typeof(this.config.enableAutoCollectHeartbeat) === "boolean" ||
            typeof(jsonConfig.enableAutoCollectHeartbeat) === "boolean"
        ) {
            Configuration.setAutoCollectHeartbeat(this.config.enableAutoCollectHeartbeat);
        }

        if (typeof(this.config.enableAutoDependencyCorrelation) === "boolean") {
            Configuration.setAutoDependencyCorrelation(this.config.enableAutoDependencyCorrelation);
        }

        if (typeof(this.config.enableAutoCollectIncomingRequestAzureFunctions) === "boolean") {
            Configuration.setAutoCollectIncomingRequestAzureFunctions(this.config.enableAutoCollectIncomingRequestAzureFunctions);
        }

        if (typeof(this.config.enableSendLiveMetrics) === "boolean") {
            Configuration.setSendLiveMetrics(this.config.enableSendLiveMetrics);
        }

        if (typeof(this.config.enableUseDiskRetryCaching) === "boolean") {
            Configuration.setUseDiskRetryCaching(this.config.enableUseDiskRetryCaching);
        }

        if (this.config.enableUseAsyncHooks === false || jsonConfig.enableUseAsyncHooks === false) {
            Logger.getInstance().warn("The use of non async hooks is no longer supported.");
        }

        if (typeof(this.config.distributedTracingMode) === "boolean") {
            Configuration.setDistributedTracingMode(this.config.distributedTracingMode);
        }

        if (typeof(this.config.enableAutoCollectExtendedMetrics) === "boolean") {
            ConfigHelper.enableAutoCollectExtendedMetrics(this._options, this.config.enableAutoCollectExtendedMetrics);
        }

        if (this.config.enableResendInterval) {
            Configuration.setUseDiskRetryCaching(true, this.config.enableResendInterval);
        }

        if (this.config.enableMaxBytesOnDisk) {
            Configuration.setUseDiskRetryCaching(true, resendInterval, this.config.enableMaxBytesOnDisk);
        }

        if (typeof(this.config.enableInternalDebugLogging) === "boolean") {
            Logger.getInstance().updateLogLevel(DiagLogLevel.DEBUG);
        }

        if (typeof(this.config.enableInternalWarningLogging) === "boolean") {
            Logger.getInstance().updateLogLevel(DiagLogLevel.WARN);
        }

        if (
            this.config.disableAllExtendedMetrics === true ||
            jsonConfig.disableAllExtendedMetrics === true
        ) {
            for (const type in this._options.extendedMetrics) {
                this._options.extendedMetrics[type] = false;
            }
            this._options.extendedMetrics = {
                ...this._options.extendedMetrics,
                [ExtendedMetricType.gc]: false,
                [ExtendedMetricType.heap]: false,
                [ExtendedMetricType.loop]: false,
            };
        }

        if (typeof(this.config.disableStatsbeat || jsonConfig.disableStatsbeat) === "boolean") {
            Logger.getInstance().warn("The disableStatsbeat configuration option is deprecated.");
        }

        if (this.config.extendedMetricDisablers) {
            ConfigHelper.setExtendedMetricDisablers(this._options, this.config.extendedMetricDisablers);
        }

        if (this.config.ignoreLegacyHeaders === false || jsonConfig.ignoreLegacyHeaders === false) {
            Logger.getInstance().warn("LegacyHeaders are not supported by the shim.");
        }

        if (this.config.proxyHttpUrl || this.config.proxyHttpsUrl) {
            ConfigHelper.setProxyUrl(this._options, this.config.proxyHttpsUrl || this.config.proxyHttpUrl);
        }

        if (this.config.maxBatchSize || jsonConfig.maxBatchSize) {
            Logger.getInstance().warn("The maxBatchSize configuration option is not supported by the shim.");
        }

        if (this.config.maxBatchIntervalMs) {
            ConfigHelper.setMaxBatchIntervalMs(this._options, this.config.maxBatchIntervalMs);
        }

        if (this.config.correlationIdRetryIntervalMs || jsonConfig.correlationIdRetryIntervalMs) {
            Logger.getInstance().warn("The correlationIdRetryIntervalMs configuration option is not supported by the shim.");
        }

        if (this.config.enableLoggerErrorToTrace || jsonConfig.enableLoggerErrorToTrace) {
            Logger.getInstance().warn("The enableLoggerErrorToTrace configuration option is not supported by the shim.");
        }

        if (this.config.httpAgent || this.config.httpsAgent || jsonConfig.httpAgent || jsonConfig.httpsAgent) {
            Logger.getInstance().warn("The httpAgent and httpsAgent configuration options are not supported by the shim.");
        }

        if (
            this.config.enableWebInstrumentation || this.config.webInstrumentationConfig || this.config.webInstrumentationSrc || this.config.webInstrumentationConnectionString ||
            jsonConfig.enableWebInstrumentation || jsonConfig.webInstrumentationConfig || jsonConfig.webInstrumentationSrc || jsonConfig.webInstrumentationConnectionString
        ) {
            Logger.getInstance().warn("The webInstrumentation configuration options are not supported by the shim.");
        }
    }

    /**
     * Parse the JSON config file to set the appropriate values on the ApplicationInsightsOptions
     */
    private _parseJson(jsonConfig: ShimJsonConfig) {
        const resendInterval: number | undefined = jsonConfig.enableResendInterval;

        if (jsonConfig.instrumentationKey || jsonConfig.endpointUrl) {
            Logger.getInstance().warn("Please pass a connection string to the setup method to initialize the SDK client.");
        }

        if (jsonConfig.connectionString) {
            this._options.azureMonitorExporterConfig.connectionString = jsonConfig.connectionString;
        }

        if (jsonConfig.disableAppInsights) {
            dispose();
        }

        if (jsonConfig.samplingPercentage) {
            this._options.samplingRatio = jsonConfig.samplingPercentage / 100;
        }

        this._options.instrumentationOptions = {
            http: {
                ...this._options?.instrumentationOptions?.http,
                ignoreOutgoingUrls: jsonConfig.correlationHeaderExcludedDomains,
            } as HttpInstrumentationConfig,
        }

        if (jsonConfig.distributedTracingMode) {
            Configuration.setDistributedTracingMode(jsonConfig.distributedTracingMode);
        }

        if (jsonConfig.enableAutoCollectExternalLoggers) {
            ConfigHelper.enableAutoCollectExternalLoggers(this._options, jsonConfig.enableAutoCollectExternalLoggers);
        }

        if (jsonConfig.enableAutoCollectConsole) {
            ConfigHelper.enableAutoCollectConsole(this._options, jsonConfig.enableAutoCollectConsole);
        }

        if (jsonConfig.enableAutoCollectExceptions) {
            this._options.enableAutoCollectExceptions = jsonConfig.enableAutoCollectExceptions;
        }

        if (jsonConfig.enableAutoCollectPerformance) {
            ConfigHelper.setAutoCollectPerformance(this._options, jsonConfig.enableAutoCollectPerformance);
        }

        if (typeof(jsonConfig.enableAutoCollectExtendedMetrics) === "boolean") {
            ConfigHelper.enableAutoCollectExtendedMetrics(this._options, jsonConfig.enableAutoCollectExtendedMetrics);
        }

        if (jsonConfig.enableAutoCollectRequests) {
            ConfigHelper.setAutoCollectRequests(this._options, jsonConfig.enableAutoCollectRequests);
        }

        if (jsonConfig.enableAutoCollectDependencies) {
            ConfigHelper.setAutoCollectDependencies(this._options, jsonConfig.enableAutoCollectDependencies);
        }

        if (typeof(jsonConfig.enableAutoDependencyCorrelation) === "boolean") {
            Configuration.setAutoDependencyCorrelation(jsonConfig.enableAutoDependencyCorrelation);
        }

        if (jsonConfig.maxBatchIntervalMs) {
            ConfigHelper.setMaxBatchIntervalMs(this._options, jsonConfig.maxBatchIntervalMs);
        }

        if (jsonConfig.proxyHttpUrl || jsonConfig.proxyHttpsUrl) {
            ConfigHelper.setProxyUrl(this._options, jsonConfig.proxyHttpsUrl || jsonConfig.proxyHttpUrl);
        }

        if (jsonConfig.enableAutoCollectIncomingRequestAzureFunctions) {
            Configuration.setAutoCollectIncomingRequestAzureFunctions(jsonConfig.enableAutoCollectIncomingRequestAzureFunctions);
        }

        if (jsonConfig.enableUseDiskRetryCaching) {
            Configuration.setUseDiskRetryCaching(jsonConfig.enableUseDiskRetryCaching);
        }

        if (jsonConfig.enableResendInterval) {
            Configuration.setUseDiskRetryCaching(true, jsonConfig.enableResendInterval);
        }

        if (jsonConfig.enableMaxBytesOnDisk) {
            Configuration.setUseDiskRetryCaching(true, resendInterval, jsonConfig.enableMaxBytesOnDisk);
        }

        if (jsonConfig.enableInternalDebugLogging) {
            Logger.getInstance().updateLogLevel(DiagLogLevel.DEBUG);
        }

        if (jsonConfig.enableInternalWarningLogging) {
            Logger.getInstance().updateLogLevel(DiagLogLevel.WARN);
        }

        if (jsonConfig.enableSendLiveMetrics) {
            Configuration.setSendLiveMetrics(jsonConfig.enableSendLiveMetrics);
        }

        if (jsonConfig.extendedMetricDisablers) {
            ConfigHelper.setExtendedMetricDisablers(this._options, jsonConfig.extendedMetricDisablers);
        }

        if (jsonConfig.noDiagnosticChannel) {
            this._options.instrumentationOptions = {
                azureSdk: { enabled: false },
                http: { enabled: false },
                mongoDb: { enabled: false },
                mySql: { enabled: false },
                postgreSql: { enabled: false },
                redis: { enabled: false },
                redis4: { enabled: false },
            }
            this._options.logInstrumentations = {
                console: { enabled: false },
                winston: { enabled: false },
                bunyan: { enabled: false },
            }
        }

        if (jsonConfig.noPatchModules) {
            const modules: string[] = jsonConfig.noPatchModules.split(",");
            for (const module of modules) {
                switch (module) {
                    case "console":
                        this._options.logInstrumentations = {
                            ...this._options.logInstrumentations,
                            console: { enabled: false },
                        }
                        break;
                    case "winston":
                        this._options.logInstrumentations = {
                            ...this._options.logInstrumentations,
                            winston: { enabled: false },
                        }
                        break;
                    case "bunyan":
                        this._options.logInstrumentations = {
                            ...this._options.logInstrumentations,
                            bunyan: { enabled: false },
                        }
                        break;
                    case "azuresdk":
                        this._options.instrumentationOptions = {
                            ...this._options.instrumentationOptions,
                            azureSdk: { enabled: false },
                        }
                        break;
                    case "http":
                        this._options.instrumentationOptions = {
                            ...this._options.instrumentationOptions,
                            http: { enabled: false },
                        }
                        break;
                    case "mongodb":
                        this._options.instrumentationOptions = {
                            ...this._options.instrumentationOptions,
                            mongoDb: { enabled: false },
                        }
                        break;
                    case "mysql":
                        this._options.instrumentationOptions = {
                            ...this._options.instrumentationOptions,
                            mySql: { enabled: false },
                        }
                        break;
                    case "postgresql":
                        this._options.instrumentationOptions = {
                            ...this._options.instrumentationOptions,
                            postgreSql: { enabled: false },
                        }
                        break;
                    case "redis":
                        this._options.instrumentationOptions = {
                            ...this._options.instrumentationOptions,
                            redis: { enabled: false },
                        }
                        break;
                    case "redis4":
                        this._options.instrumentationOptions = {
                            ...this._options.instrumentationOptions,
                            redis4: { enabled: false },
                        }
                        break;
                    default:
                        Logger.getInstance().warn(`Unknown module ${module} passed to noPatchModules.`);
                        break;
                }
            }
        }

        if (jsonConfig.noHttpAgentKeepAlive === true) {
            this._options.otlpTraceExporterConfig = {
                ...this._options.otlpTraceExporterConfig,
                enabled: false
            };
            this._options.otlpMetricExporterConfig = {
                ...this._options.otlpMetricExporterConfig,
                enabled: false
            };
            this._options.otlpLogExporterConfig = {
                ...this._options.otlpLogExporterConfig,
                enabled: false
            };
        }
    }
    
    /**
     * Starts automatic collection of telemetry. Prior to calling start no telemetry will be collected
     * @param input Set of options to configure the Azure Monitor Client
     */
    public start(input?: ApplicationInsightsOptions) {
        // Only parse config if we're running the shim
        if (_setupCalled) {
            const jsonConfig = ShimJsonConfig.getInstance();
            // Create the internalConfig based on the JSONConfig, and override with the client.config if defined
            this._parseJson(jsonConfig);
            this._parseConfig(jsonConfig, input);
        }
        this._internalConfig = new InternalConfig(this._options);
        this._client = new AzureMonitorOpenTelemetryClient(this._options);
        this._console = new AutoCollectConsole(this);
        if (this._internalConfig.enableAutoCollectExceptions) {
            this._exceptions = new AutoCollectExceptions(this);
        }
        this._idGenerator = new RandomIdGenerator();
        this._console.enable(this._internalConfig.logInstrumentations);

        // Only support attribute processing in the shim
        if (_setupCalled) {
            this._attributeSpanProcessor = new AttributeSpanProcessor(new AzureMonitorTraceExporter(this._options.azureMonitorExporterConfig), this.context.tags);
            const tracerProvider = this._client.getTracerProvider() as NodeTracerProvider;
            tracerProvider.addSpanProcessor(this._attributeSpanProcessor);
            this._attributeLogProcessor = new AttributeLogProcessor(new AzureMonitorLogExporter(this._options.azureMonitorExporterConfig), this.context.tags);
            const loggerProvider = this._client.getLoggerProvider();
            loggerProvider.addLogRecordProcessor(this._attributeLogProcessor);
        }
=======
>>>>>>> da656961
    }

    public initialize() {
        // Parse shim config to Azure Monitor options
        const options = this.config.parseConfig();
        this._client = new ApplicationInsightsClient(options);
        // LoggerProvider would be initialized when client is instantiated
        // Get Logger from global provider
        this._logApi = new LogApi(logs.getLogger("ApplicationInsightsLogger"));
    }

    /**
     * Log information about availability of an application
     * @param telemetry      Object encapsulating tracking options
     */
    public trackAvailability(telemetry: Contracts.AvailabilityTelemetry): void {
        if (!this._client) {
            this.initialize();
        }
        this._logApi.trackAvailability(telemetry);
    }

    /**
     * Log a page view
     * @param telemetry      Object encapsulating tracking options
     */
    public trackPageView(telemetry: Contracts.PageViewTelemetry): void {
        if (!this._client) {
            this.initialize();
        }
        this._logApi.trackPageView(telemetry);
    }

    /**
     * Log a trace message
     * @param telemetry      Object encapsulating tracking options
     */
    public trackTrace(telemetry: Contracts.TraceTelemetry): void {
        if (!this._client) {
            this.initialize();
        }
        this._logApi.trackTrace(telemetry);
    }

    /**
     * Log an exception
     * @param telemetry      Object encapsulating tracking options
     */
    public trackException(telemetry: Contracts.ExceptionTelemetry): void {
        if (!this._client) {
            this.initialize();
        }
        this._logApi.trackException(telemetry);
    }

    /**
     * Log a user action or other occurrence.
     * @param telemetry      Object encapsulating tracking options
     */
    public trackEvent(telemetry: Contracts.EventTelemetry): void {
        if (!this._client) {
            this.initialize();
        }
        this._logApi.trackEvent(telemetry);
    }

    /**
     * Log a numeric value that is not associated with a specific event. Typically used to send regular reports of performance indicators.
     * To send a single measurement, use just the first two parameters. If you take measurements very frequently, you can reduce the
     * telemetry bandwidth by aggregating multiple measurements and sending the resulting average at intervals.
     * @param telemetry      Object encapsulating tracking options
     */
    public trackMetric(telemetry: Contracts.MetricTelemetry): void {
        if (!this._client) {
            this.initialize();
        }
        // TODO : Create custom metric
        // let meter = this.client.getMetricHandler().getCustomMetricsHandler().getMeter();
        // let metricName = "";
        // let options: MetricOptions = {};
        // meter.createHistogram(metricName, options)
    }

    /**
     * Log a request. Note that the default client will attempt to collect HTTP requests automatically so only use this for requests
     * that aren't automatically captured or if you've disabled automatic request collection.
     *
     * @param telemetry      Object encapsulating tracking options
     */
    public trackRequest(telemetry: Contracts.RequestTelemetry): void {
        if (!this._client) {
            this.initialize();
        }
        const startTime = telemetry.time || new Date();
        const endTime = startTime.getTime() + telemetry.duration;

        // TODO: Change resourceManager if ID is provided?
        const ctx = context.active();
        const attributes: Attributes = {
            ...telemetry.properties,
        };
        attributes[SemanticAttributes.HTTP_METHOD] = "HTTP";
        attributes[SemanticAttributes.HTTP_URL] = telemetry.url;
        attributes[SemanticAttributes.HTTP_STATUS_CODE] = telemetry.resultCode;
        const options: SpanOptions = {
            kind: SpanKind.SERVER,
            attributes: attributes,
            startTime: startTime,
        };
        const span: any = trace.getTracer("ApplicationInsightsTracer")
            .startSpan(telemetry.name, options, ctx);
        span.setStatus({
            code: telemetry.success ? SpanStatusCode.OK : SpanStatusCode.ERROR,
        });
        span.end(endTime);
    }

    /**
     * Log a dependency. Note that the default client will attempt to collect dependencies automatically so only use this for dependencies
     * that aren't automatically captured or if you've disabled automatic dependency collection.
     *
     * @param telemetry      Object encapsulating tracking option
     * */
    public trackDependency(telemetry: Contracts.DependencyTelemetry) {
        if (!this._client) {
            this.initialize();
        }
        const startTime = telemetry.time || new Date();
        const endTime = startTime.getTime() + telemetry.duration;
        if (telemetry && !telemetry.target && telemetry.data) {
            // url.parse().host returns null for non-urls,
            // making this essentially a no-op in those cases
            // If this logic is moved, update jsdoc in DependencyTelemetry.target
            // url.parse() is deprecated, update to use WHATWG URL API instead
            try {
                telemetry.target = new URL(telemetry.data).host;
            } catch (error) {
                // set target as null to be compliant with previous behavior
                telemetry.target = null;
                Logger.getInstance().warn(this.constructor.name, "Failed to create URL.", error);
            }
        }
        const ctx = context.active();
        const attributes: Attributes = {
            ...telemetry.properties,
        };
        if (telemetry.dependencyTypeName) {
            if (telemetry.dependencyTypeName.toLowerCase().indexOf("http") > -1) {
                attributes[SemanticAttributes.HTTP_METHOD] = "HTTP"; // TODO: Dependency doesn't expose method in any property
                attributes[SemanticAttributes.HTTP_URL] = telemetry.data;
                attributes[SemanticAttributes.HTTP_STATUS_CODE] = telemetry.resultCode;
            } else if (Util.getInstance().isDbDependency(telemetry.dependencyTypeName)) {
                attributes[SemanticAttributes.DB_SYSTEM] = telemetry.dependencyTypeName;
                attributes[SemanticAttributes.DB_STATEMENT] = telemetry.data;
            }
        }
        if (telemetry.target) {
            attributes[SemanticAttributes.PEER_SERVICE] = telemetry.target;
        }
        const options: SpanOptions = {
            kind: SpanKind.CLIENT,
            attributes: attributes,
            startTime: startTime,
        };
        const span: any = trace.getTracer("ApplicationInsightsTracer")
            .startSpan(telemetry.name, options, ctx);
        span.setStatus({
            code: telemetry.success ? SpanStatusCode.OK : SpanStatusCode.ERROR,
        });
        span.end(endTime);
    }
    /**
     * Generic track method for all telemetry types
     * @param data the telemetry to send
     * @param telemetryType specify the type of telemetry you are tracking from the list of Contracts.DataTypes
     */
    public track(telemetry: Contracts.Telemetry, telemetryType: Contracts.TelemetryType) {
        throw new Error("Not implemented");
    }

    /**
     * Automatically populate telemetry properties like RoleName when running in Azure
     *
     * @param value if true properties will be populated
     */
    public setAutoPopulateAzureProperties() {
        // TODO: Config is only used during initialization of ResourceManager so it cannot be set after.
    }

    /*
     * Get Statsbeat instance
     */
    public getStatsbeat(): any {
        return null;
    }

    public setUseDiskRetryCaching(
        value: boolean,
        resendInterval?: number,
        maxBytesOnDisk?: number
    ) {
        throw new Error("Not implemented");
    }

    /**
     * Adds telemetry processor to the collection. Telemetry processors will be called one by one
     * before telemetry item is pushed for sending and in the order they were added.
     *
     * @param telemetryProcessor function, takes Envelope, and optional context object and returns boolean
     */
    public addTelemetryProcessor(
        telemetryProcessor: (
            envelope: Envelope,
            contextObjects?: { [name: string]: any }
        ) => boolean
    ) {
        Logger.getInstance().warn("addTelemetryProcessor is not supported in ApplicationInsights any longer.");
    }

    /*
     * Removes all telemetry processors
     */
    public clearTelemetryProcessors() {
        throw new Error("Not implemented");
    }

    public trackNodeHttpRequestSync(telemetry: Contracts.NodeHttpRequestTelemetry) {
        Logger.getInstance().warn("trackNodeHttpRequestSync is not implemented and is a no-op. Please use trackRequest instead.");
    }

    public trackNodeHttpRequest(telemetry: Contracts.NodeHttpRequestTelemetry) {
        Logger.getInstance().warn("trackNodeHttpRequest is not implemented and is a no-op. Please use trackRequest instead.");
    }

    public trackNodeHttpDependency(telemetry: Contracts.NodeHttpRequestTelemetry) {
        Logger.getInstance().warn("trackNodeHttpDependency is not implemented and is a no-op. Please use trackDependency instead.");
    }

    /**
    * Immediately send all queued telemetry.
    */
    public async flush(): Promise<void> {
        this._client.flush();
    }

    /**
     * Shutdown client
     */
    public async shutdown(): Promise<void> {
        this._client.shutdown();
    }
}<|MERGE_RESOLUTION|>--- conflicted
+++ resolved
@@ -1,49 +1,32 @@
 // Copyright (c) Microsoft Corporation.
 // Licensed under the MIT license.
 
-import { Attributes, context, DiagLogLevel, SpanKind, SpanOptions, SpanStatusCode, trace } from "@opentelemetry/api";
+import { Attributes, context, ProxyTracerProvider, SpanKind, SpanOptions, SpanStatusCode, trace } from "@opentelemetry/api";
 import { logs } from "@opentelemetry/api-logs";
+import { LoggerProvider } from "@opentelemetry/sdk-logs";
 import { SemanticAttributes } from "@opentelemetry/semantic-conventions";
-
 import * as Contracts from "../declarations/contracts";
 import { TelemetryItem as Envelope } from "../declarations/generated";
 import { Context } from "./context";
 import { Logger } from "../shared/logging";
 import { Util } from "../shared/util";
 import Config = require("./config");
-<<<<<<< HEAD
-import { dispose, Configuration, _setupCalled } from "./shim-applicationinsights";
-import { HttpInstrumentationConfig } from "@opentelemetry/instrumentation-http";
-import { ShimJsonConfig } from "./shim-jsonConfig";
-import ConfigHelper = require("../shared/util/configHelper");
 import { AzureMonitorTraceExporter, AzureMonitorLogExporter } from "@azure/monitor-opentelemetry-exporter";
 import { AttributeSpanProcessor } from "../shared/util/attributeSpanProcessor";
-import { NodeTracerProvider } from "@opentelemetry/sdk-trace-node";
+import { BasicTracerProvider, NodeTracerProvider } from "@opentelemetry/sdk-trace-node";
 import { AttributeLogProcessor } from "../shared/util/attributeLogRecordProcessor";
-=======
 import { ApplicationInsightsClient } from "../applicationInsightsClient";
 import { LogApi } from "../logs/api";
-
->>>>>>> da656961
 
 /**
  * Application Insights telemetry client provides interface to track telemetry items, register telemetry initializers and
  * and manually trigger immediate sending (flushing)
  */
 export class TelemetryClient {
-<<<<<<< HEAD
-    private _internalConfig: InternalConfig;
-    private _options: ApplicationInsightsOptions;
-    private _client: AzureMonitorOpenTelemetryClient;
-    private _console: AutoCollectConsole;
-    private _exceptions: AutoCollectExceptions;
-    private _idGenerator: IdGenerator;
     private _attributeSpanProcessor: AttributeSpanProcessor;
     private _attributeLogProcessor: AttributeLogProcessor;
-=======
     private _client: ApplicationInsightsClient;
     private _logApi: LogApi;
->>>>>>> da656961
     public context: Context;
     public commonProperties: { [key: string]: string }; // TODO: Add setter so Resources are updated
     public config: Config;
@@ -57,435 +40,6 @@
         this.config = config;
         this.commonProperties = {};
         this.context = new Context();
-<<<<<<< HEAD
-        if (input) {
-            if (typeof (input) === "object") {
-                this._options = input;
-            } else {
-                // TODO: Add Support for iKey as well
-                this._options = {
-                    azureMonitorExporterConfig: {
-                        connectionString: input,
-                    },
-                };
-            }
-        }
-        // If not running the shim, we should start the AzureMonitorClient as a part of the constructor
-        if (!_setupCalled) {
-            this.start();
-        }
-    }
-
-    /**
-     * Parse the config property to set the appropriate values on the ApplicationInsightsOptions
-     * @param input 
-     */
-    private _parseConfig(jsonConfig: ShimJsonConfig, input?: ApplicationInsightsOptions) {
-        // If we have a defined input (in the case that we are initializing from the start method) then we should use that
-        if (input) {
-            this._options = input;
-        }
-
-        const resendInterval: number | undefined = this.config.enableResendInterval;
-        if (this.config.disableAppInsights) {
-            dispose();
-        }
-
-        if (this.config.samplingPercentage) {
-            this._options.samplingRatio = this.config.samplingPercentage / 100;
-        }
-
-        this._options.instrumentationOptions = {
-            ...this._options.instrumentationOptions,
-            http: {
-                ...input?.instrumentationOptions?.http,
-                ignoreOutgoingUrls: this.config.correlationHeaderExcludedDomains,
-            } as HttpInstrumentationConfig,
-        }
-
-        if (this.config.aadTokenCredential) {
-            this._options.azureMonitorExporterConfig.aadTokenCredential = this.config.aadTokenCredential;
-        }
-
-        if (typeof(this.config.enableAutoCollectConsole) === "boolean") {
-            ConfigHelper.enableAutoCollectConsole(this._options, this.config.enableAutoCollectConsole);
-        }
-
-        if (typeof(this.config.enableAutoCollectExceptions) === "boolean") {
-            this._options.enableAutoCollectExceptions = this.config.enableAutoCollectExceptions;
-        }
-
-        if (typeof(this.config.enableAutoCollectDependencies) === "boolean") {
-            ConfigHelper.setAutoCollectDependencies(this._options, this.config.enableAutoCollectDependencies);
-        }
-
-        if (typeof(this.config.enableAutoCollectRequests) === "boolean") {
-            ConfigHelper.setAutoCollectRequests(this._options, this.config.enableAutoCollectRequests);
-        }
-
-        if (typeof(this.config.enableAutoCollectPerformance) === "boolean") {
-            ConfigHelper.setAutoCollectPerformance(this._options, this.config.enableAutoCollectPerformance);
-        }
-
-        if (typeof(this.config.enableAutoCollectExternalLoggers) === "boolean") {
-            ConfigHelper.enableAutoCollectExternalLoggers(this._options, this.config.enableAutoCollectExternalLoggers);
-        }
-
-        if (typeof(this.config.enableAutoCollectPreAggregatedMetrics) === "boolean") {
-            this._options.enableAutoCollectStandardMetrics = this.config.enableAutoCollectPreAggregatedMetrics;
-        }
-
-        if (
-            typeof(this.config.enableAutoCollectHeartbeat) === "boolean" ||
-            typeof(jsonConfig.enableAutoCollectHeartbeat) === "boolean"
-        ) {
-            Configuration.setAutoCollectHeartbeat(this.config.enableAutoCollectHeartbeat);
-        }
-
-        if (typeof(this.config.enableAutoDependencyCorrelation) === "boolean") {
-            Configuration.setAutoDependencyCorrelation(this.config.enableAutoDependencyCorrelation);
-        }
-
-        if (typeof(this.config.enableAutoCollectIncomingRequestAzureFunctions) === "boolean") {
-            Configuration.setAutoCollectIncomingRequestAzureFunctions(this.config.enableAutoCollectIncomingRequestAzureFunctions);
-        }
-
-        if (typeof(this.config.enableSendLiveMetrics) === "boolean") {
-            Configuration.setSendLiveMetrics(this.config.enableSendLiveMetrics);
-        }
-
-        if (typeof(this.config.enableUseDiskRetryCaching) === "boolean") {
-            Configuration.setUseDiskRetryCaching(this.config.enableUseDiskRetryCaching);
-        }
-
-        if (this.config.enableUseAsyncHooks === false || jsonConfig.enableUseAsyncHooks === false) {
-            Logger.getInstance().warn("The use of non async hooks is no longer supported.");
-        }
-
-        if (typeof(this.config.distributedTracingMode) === "boolean") {
-            Configuration.setDistributedTracingMode(this.config.distributedTracingMode);
-        }
-
-        if (typeof(this.config.enableAutoCollectExtendedMetrics) === "boolean") {
-            ConfigHelper.enableAutoCollectExtendedMetrics(this._options, this.config.enableAutoCollectExtendedMetrics);
-        }
-
-        if (this.config.enableResendInterval) {
-            Configuration.setUseDiskRetryCaching(true, this.config.enableResendInterval);
-        }
-
-        if (this.config.enableMaxBytesOnDisk) {
-            Configuration.setUseDiskRetryCaching(true, resendInterval, this.config.enableMaxBytesOnDisk);
-        }
-
-        if (typeof(this.config.enableInternalDebugLogging) === "boolean") {
-            Logger.getInstance().updateLogLevel(DiagLogLevel.DEBUG);
-        }
-
-        if (typeof(this.config.enableInternalWarningLogging) === "boolean") {
-            Logger.getInstance().updateLogLevel(DiagLogLevel.WARN);
-        }
-
-        if (
-            this.config.disableAllExtendedMetrics === true ||
-            jsonConfig.disableAllExtendedMetrics === true
-        ) {
-            for (const type in this._options.extendedMetrics) {
-                this._options.extendedMetrics[type] = false;
-            }
-            this._options.extendedMetrics = {
-                ...this._options.extendedMetrics,
-                [ExtendedMetricType.gc]: false,
-                [ExtendedMetricType.heap]: false,
-                [ExtendedMetricType.loop]: false,
-            };
-        }
-
-        if (typeof(this.config.disableStatsbeat || jsonConfig.disableStatsbeat) === "boolean") {
-            Logger.getInstance().warn("The disableStatsbeat configuration option is deprecated.");
-        }
-
-        if (this.config.extendedMetricDisablers) {
-            ConfigHelper.setExtendedMetricDisablers(this._options, this.config.extendedMetricDisablers);
-        }
-
-        if (this.config.ignoreLegacyHeaders === false || jsonConfig.ignoreLegacyHeaders === false) {
-            Logger.getInstance().warn("LegacyHeaders are not supported by the shim.");
-        }
-
-        if (this.config.proxyHttpUrl || this.config.proxyHttpsUrl) {
-            ConfigHelper.setProxyUrl(this._options, this.config.proxyHttpsUrl || this.config.proxyHttpUrl);
-        }
-
-        if (this.config.maxBatchSize || jsonConfig.maxBatchSize) {
-            Logger.getInstance().warn("The maxBatchSize configuration option is not supported by the shim.");
-        }
-
-        if (this.config.maxBatchIntervalMs) {
-            ConfigHelper.setMaxBatchIntervalMs(this._options, this.config.maxBatchIntervalMs);
-        }
-
-        if (this.config.correlationIdRetryIntervalMs || jsonConfig.correlationIdRetryIntervalMs) {
-            Logger.getInstance().warn("The correlationIdRetryIntervalMs configuration option is not supported by the shim.");
-        }
-
-        if (this.config.enableLoggerErrorToTrace || jsonConfig.enableLoggerErrorToTrace) {
-            Logger.getInstance().warn("The enableLoggerErrorToTrace configuration option is not supported by the shim.");
-        }
-
-        if (this.config.httpAgent || this.config.httpsAgent || jsonConfig.httpAgent || jsonConfig.httpsAgent) {
-            Logger.getInstance().warn("The httpAgent and httpsAgent configuration options are not supported by the shim.");
-        }
-
-        if (
-            this.config.enableWebInstrumentation || this.config.webInstrumentationConfig || this.config.webInstrumentationSrc || this.config.webInstrumentationConnectionString ||
-            jsonConfig.enableWebInstrumentation || jsonConfig.webInstrumentationConfig || jsonConfig.webInstrumentationSrc || jsonConfig.webInstrumentationConnectionString
-        ) {
-            Logger.getInstance().warn("The webInstrumentation configuration options are not supported by the shim.");
-        }
-    }
-
-    /**
-     * Parse the JSON config file to set the appropriate values on the ApplicationInsightsOptions
-     */
-    private _parseJson(jsonConfig: ShimJsonConfig) {
-        const resendInterval: number | undefined = jsonConfig.enableResendInterval;
-
-        if (jsonConfig.instrumentationKey || jsonConfig.endpointUrl) {
-            Logger.getInstance().warn("Please pass a connection string to the setup method to initialize the SDK client.");
-        }
-
-        if (jsonConfig.connectionString) {
-            this._options.azureMonitorExporterConfig.connectionString = jsonConfig.connectionString;
-        }
-
-        if (jsonConfig.disableAppInsights) {
-            dispose();
-        }
-
-        if (jsonConfig.samplingPercentage) {
-            this._options.samplingRatio = jsonConfig.samplingPercentage / 100;
-        }
-
-        this._options.instrumentationOptions = {
-            http: {
-                ...this._options?.instrumentationOptions?.http,
-                ignoreOutgoingUrls: jsonConfig.correlationHeaderExcludedDomains,
-            } as HttpInstrumentationConfig,
-        }
-
-        if (jsonConfig.distributedTracingMode) {
-            Configuration.setDistributedTracingMode(jsonConfig.distributedTracingMode);
-        }
-
-        if (jsonConfig.enableAutoCollectExternalLoggers) {
-            ConfigHelper.enableAutoCollectExternalLoggers(this._options, jsonConfig.enableAutoCollectExternalLoggers);
-        }
-
-        if (jsonConfig.enableAutoCollectConsole) {
-            ConfigHelper.enableAutoCollectConsole(this._options, jsonConfig.enableAutoCollectConsole);
-        }
-
-        if (jsonConfig.enableAutoCollectExceptions) {
-            this._options.enableAutoCollectExceptions = jsonConfig.enableAutoCollectExceptions;
-        }
-
-        if (jsonConfig.enableAutoCollectPerformance) {
-            ConfigHelper.setAutoCollectPerformance(this._options, jsonConfig.enableAutoCollectPerformance);
-        }
-
-        if (typeof(jsonConfig.enableAutoCollectExtendedMetrics) === "boolean") {
-            ConfigHelper.enableAutoCollectExtendedMetrics(this._options, jsonConfig.enableAutoCollectExtendedMetrics);
-        }
-
-        if (jsonConfig.enableAutoCollectRequests) {
-            ConfigHelper.setAutoCollectRequests(this._options, jsonConfig.enableAutoCollectRequests);
-        }
-
-        if (jsonConfig.enableAutoCollectDependencies) {
-            ConfigHelper.setAutoCollectDependencies(this._options, jsonConfig.enableAutoCollectDependencies);
-        }
-
-        if (typeof(jsonConfig.enableAutoDependencyCorrelation) === "boolean") {
-            Configuration.setAutoDependencyCorrelation(jsonConfig.enableAutoDependencyCorrelation);
-        }
-
-        if (jsonConfig.maxBatchIntervalMs) {
-            ConfigHelper.setMaxBatchIntervalMs(this._options, jsonConfig.maxBatchIntervalMs);
-        }
-
-        if (jsonConfig.proxyHttpUrl || jsonConfig.proxyHttpsUrl) {
-            ConfigHelper.setProxyUrl(this._options, jsonConfig.proxyHttpsUrl || jsonConfig.proxyHttpUrl);
-        }
-
-        if (jsonConfig.enableAutoCollectIncomingRequestAzureFunctions) {
-            Configuration.setAutoCollectIncomingRequestAzureFunctions(jsonConfig.enableAutoCollectIncomingRequestAzureFunctions);
-        }
-
-        if (jsonConfig.enableUseDiskRetryCaching) {
-            Configuration.setUseDiskRetryCaching(jsonConfig.enableUseDiskRetryCaching);
-        }
-
-        if (jsonConfig.enableResendInterval) {
-            Configuration.setUseDiskRetryCaching(true, jsonConfig.enableResendInterval);
-        }
-
-        if (jsonConfig.enableMaxBytesOnDisk) {
-            Configuration.setUseDiskRetryCaching(true, resendInterval, jsonConfig.enableMaxBytesOnDisk);
-        }
-
-        if (jsonConfig.enableInternalDebugLogging) {
-            Logger.getInstance().updateLogLevel(DiagLogLevel.DEBUG);
-        }
-
-        if (jsonConfig.enableInternalWarningLogging) {
-            Logger.getInstance().updateLogLevel(DiagLogLevel.WARN);
-        }
-
-        if (jsonConfig.enableSendLiveMetrics) {
-            Configuration.setSendLiveMetrics(jsonConfig.enableSendLiveMetrics);
-        }
-
-        if (jsonConfig.extendedMetricDisablers) {
-            ConfigHelper.setExtendedMetricDisablers(this._options, jsonConfig.extendedMetricDisablers);
-        }
-
-        if (jsonConfig.noDiagnosticChannel) {
-            this._options.instrumentationOptions = {
-                azureSdk: { enabled: false },
-                http: { enabled: false },
-                mongoDb: { enabled: false },
-                mySql: { enabled: false },
-                postgreSql: { enabled: false },
-                redis: { enabled: false },
-                redis4: { enabled: false },
-            }
-            this._options.logInstrumentations = {
-                console: { enabled: false },
-                winston: { enabled: false },
-                bunyan: { enabled: false },
-            }
-        }
-
-        if (jsonConfig.noPatchModules) {
-            const modules: string[] = jsonConfig.noPatchModules.split(",");
-            for (const module of modules) {
-                switch (module) {
-                    case "console":
-                        this._options.logInstrumentations = {
-                            ...this._options.logInstrumentations,
-                            console: { enabled: false },
-                        }
-                        break;
-                    case "winston":
-                        this._options.logInstrumentations = {
-                            ...this._options.logInstrumentations,
-                            winston: { enabled: false },
-                        }
-                        break;
-                    case "bunyan":
-                        this._options.logInstrumentations = {
-                            ...this._options.logInstrumentations,
-                            bunyan: { enabled: false },
-                        }
-                        break;
-                    case "azuresdk":
-                        this._options.instrumentationOptions = {
-                            ...this._options.instrumentationOptions,
-                            azureSdk: { enabled: false },
-                        }
-                        break;
-                    case "http":
-                        this._options.instrumentationOptions = {
-                            ...this._options.instrumentationOptions,
-                            http: { enabled: false },
-                        }
-                        break;
-                    case "mongodb":
-                        this._options.instrumentationOptions = {
-                            ...this._options.instrumentationOptions,
-                            mongoDb: { enabled: false },
-                        }
-                        break;
-                    case "mysql":
-                        this._options.instrumentationOptions = {
-                            ...this._options.instrumentationOptions,
-                            mySql: { enabled: false },
-                        }
-                        break;
-                    case "postgresql":
-                        this._options.instrumentationOptions = {
-                            ...this._options.instrumentationOptions,
-                            postgreSql: { enabled: false },
-                        }
-                        break;
-                    case "redis":
-                        this._options.instrumentationOptions = {
-                            ...this._options.instrumentationOptions,
-                            redis: { enabled: false },
-                        }
-                        break;
-                    case "redis4":
-                        this._options.instrumentationOptions = {
-                            ...this._options.instrumentationOptions,
-                            redis4: { enabled: false },
-                        }
-                        break;
-                    default:
-                        Logger.getInstance().warn(`Unknown module ${module} passed to noPatchModules.`);
-                        break;
-                }
-            }
-        }
-
-        if (jsonConfig.noHttpAgentKeepAlive === true) {
-            this._options.otlpTraceExporterConfig = {
-                ...this._options.otlpTraceExporterConfig,
-                enabled: false
-            };
-            this._options.otlpMetricExporterConfig = {
-                ...this._options.otlpMetricExporterConfig,
-                enabled: false
-            };
-            this._options.otlpLogExporterConfig = {
-                ...this._options.otlpLogExporterConfig,
-                enabled: false
-            };
-        }
-    }
-    
-    /**
-     * Starts automatic collection of telemetry. Prior to calling start no telemetry will be collected
-     * @param input Set of options to configure the Azure Monitor Client
-     */
-    public start(input?: ApplicationInsightsOptions) {
-        // Only parse config if we're running the shim
-        if (_setupCalled) {
-            const jsonConfig = ShimJsonConfig.getInstance();
-            // Create the internalConfig based on the JSONConfig, and override with the client.config if defined
-            this._parseJson(jsonConfig);
-            this._parseConfig(jsonConfig, input);
-        }
-        this._internalConfig = new InternalConfig(this._options);
-        this._client = new AzureMonitorOpenTelemetryClient(this._options);
-        this._console = new AutoCollectConsole(this);
-        if (this._internalConfig.enableAutoCollectExceptions) {
-            this._exceptions = new AutoCollectExceptions(this);
-        }
-        this._idGenerator = new RandomIdGenerator();
-        this._console.enable(this._internalConfig.logInstrumentations);
-
-        // Only support attribute processing in the shim
-        if (_setupCalled) {
-            this._attributeSpanProcessor = new AttributeSpanProcessor(new AzureMonitorTraceExporter(this._options.azureMonitorExporterConfig), this.context.tags);
-            const tracerProvider = this._client.getTracerProvider() as NodeTracerProvider;
-            tracerProvider.addSpanProcessor(this._attributeSpanProcessor);
-            this._attributeLogProcessor = new AttributeLogProcessor(new AzureMonitorLogExporter(this._options.azureMonitorExporterConfig), this.context.tags);
-            const loggerProvider = this._client.getLoggerProvider();
-            loggerProvider.addLogRecordProcessor(this._attributeLogProcessor);
-        }
-=======
->>>>>>> da656961
     }
 
     public initialize() {
@@ -495,6 +49,11 @@
         // LoggerProvider would be initialized when client is instantiated
         // Get Logger from global provider
         this._logApi = new LogApi(logs.getLogger("ApplicationInsightsLogger"));
+        this._attributeSpanProcessor = new AttributeSpanProcessor(new AzureMonitorTraceExporter(this.config.parseConfig().azureMonitorExporterConfig), this.context.tags);
+        ((trace.getTracerProvider() as ProxyTracerProvider).getDelegate() as NodeTracerProvider).addSpanProcessor(this._attributeSpanProcessor);
+
+        this._attributeLogProcessor = new AttributeLogProcessor(new AzureMonitorLogExporter(options.azureMonitorExporterConfig), this.context.tags);
+        (logs.getLoggerProvider() as LoggerProvider).addLogRecordProcessor(this._attributeLogProcessor);
     }
 
     /**
