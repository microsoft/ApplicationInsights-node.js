--- conflicted
+++ resolved
@@ -118,23 +118,14 @@
      * telemetry bandwidth by aggregating multiple measurements and sending the resulting average at intervals.
      * @param telemetry      Object encapsulating tracking options
      */
-<<<<<<< HEAD
     public trackMetric(telemetry: Contracts.MetricPointTelemetry): void {
-        if (!this._client) {
+        if (!this._isInitialized) {
             this.initialize();
         }
         // Create custom metric
         const meter = metrics.getMeterProvider().getMeter("ApplicationInsightsMetrics");
         const histogram = meter.createHistogram(telemetry.name, {});
         histogram.record(telemetry.value);
-=======
-    public trackMetric(telemetry: Contracts.MetricTelemetry): void {
-        // TODO : Create custom metric
-        // let meter = this.client.getMetricHandler().getCustomMetricsHandler().getMeter();
-        // let metricName = "";
-        // let options: MetricOptions = {};
-        // meter.createHistogram(metricName, options)
->>>>>>> d4dea7bd
     }
 
     /**
