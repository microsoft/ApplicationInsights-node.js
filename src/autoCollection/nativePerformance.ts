<<<<<<< HEAD
import { MetricHandler } from "../library/handlers";
import { Logger } from "../library/logging";
import { IBaseConfig, IDisabledExtendedMetrics } from "../declarations/interfaces";
=======
import { MetricHandler } from "../library/handlers/metricHandler";
import { Logger } from "../library/logging";
import { IBaseConfig, IDisabledExtendedMetrics } from "../library/configuration/interfaces";
>>>>>>> 5b205707


export class AutoCollectNativePerformance {
    private _emitter: any;
    private _metricsAvailable: boolean; // is the native metrics lib installed
    private _isEnabled: boolean;
    private _isInitialized: boolean;
    private _handle: NodeJS.Timer;
    private _handler: MetricHandler;
    private _disabledMetrics: IDisabledExtendedMetrics = {};

    constructor(handler: MetricHandler) {
        this._handler = handler;
    }

    /**
     * Start instance of native metrics agent.
     *
     * @param {boolean} isEnabled
     * @param {number} [collectionInterval=60000]
     * @memberof AutoCollectNativePerformance
     */
    public enable(
        isEnabled: boolean,
        disabledMetrics: IDisabledExtendedMetrics = {},
        collectionInterval = 60000
    ): void {
        if (this._metricsAvailable == undefined && isEnabled && !this._isInitialized) {
            // Try to require in the native-metrics library. If it's found initialize it, else do nothing and never try again.
            try {
                const NativeMetricsEmitters = require("applicationinsights-native-metrics");
                this._emitter = new NativeMetricsEmitters();
                this._metricsAvailable = true;
                Logger.getInstance().info("Native metrics module successfully loaded!");
            } catch (err) {
                // Package not available. Never try again
                this._metricsAvailable = false;
                return;
            }
        }

        this._isEnabled = isEnabled;
        this._disabledMetrics = disabledMetrics;
        if (this._isEnabled && !this._isInitialized) {
            this._isInitialized = true;
        }

        // Enable the emitter if we were able to construct one
        if (this._isEnabled && this._emitter) {
            // enable self
            this._emitter.enable(true, collectionInterval);
            if (!this._handle) {
                this._handle = setInterval(() => this._trackNativeMetrics(), collectionInterval);
                this._handle.unref();
            }
        } else if (this._emitter) {
            // disable self
            this._emitter.enable(false);
            if (this._handle) {
                clearInterval(this._handle);
                this._handle = undefined;
            }
        }
    }

    /**
     * Parse environment variable and overwrite isEnabled based on respective fields being set
     *
     * @private
     * @param {(boolean | IDisabledExtendedMetrics)} collectExtendedMetrics
     * @param {(IBaseConfig)} customConfig
     * @returns {(boolean | IDisabledExtendedMetrics)}
     * @memberof AutoCollectNativePerformance
     */
    public parseEnabled(
        collectExtendedMetrics: boolean | IDisabledExtendedMetrics,
        customConfig: IBaseConfig
    ): { isEnabled: boolean; disabledMetrics: IDisabledExtendedMetrics } {
        const disableAll = customConfig.disableAllExtendedMetrics;
        const individualOptOuts = customConfig.extendedMetricDisablers;

        // case 1: disable all env var set, RETURN with isEnabled=false
        if (disableAll) {
            return { isEnabled: false, disabledMetrics: {} };
        }

        // case 2: individual env vars set, RETURN with isEnabled=true, disabledMetrics={...}
        if (individualOptOuts) {
            const optOutsArr = individualOptOuts.split(",");
            const disabledMetrics: any = {};
            if (optOutsArr.length > 0) {
                for (const opt of optOutsArr) {
                    disabledMetrics[opt] = true;
                }
            }

            // case 2a: collectExtendedMetrics is an object, overwrite existing ones if they exist
            if (typeof collectExtendedMetrics === "object") {
                return {
                    isEnabled: true,
                    disabledMetrics: { ...collectExtendedMetrics, ...disabledMetrics },
                };
            }

            // case 2b: collectExtendedMetrics is a boolean, set disabledMetrics as is
            return { isEnabled: collectExtendedMetrics, disabledMetrics };
        }

        // case 4: no env vars set, input arg is a boolean, RETURN with isEnabled=collectExtendedMetrics, disabledMetrics={}
        if (typeof collectExtendedMetrics === "boolean") {
            return { isEnabled: collectExtendedMetrics, disabledMetrics: {} };
        } else {
            // use else so we don't need to force typing on collectExtendedMetrics
            // case 5: no env vars set, input arg is object, RETURN with isEnabled=true, disabledMetrics=collectExtendedMetrics
            return { isEnabled: true, disabledMetrics: collectExtendedMetrics };
        }
    }

    /**
     * Trigger an iteration of native metrics collection
     *
     * @private
     * @memberof AutoCollectNativePerformance
     */
    private _trackNativeMetrics() {
        let shouldSendAll = true;
        if (typeof this._isEnabled !== "object") {
            shouldSendAll = this._isEnabled;
        }

        if (shouldSendAll) {
            this._trackGarbageCollection();
            this._trackEventLoop();
            this._trackHeapUsage();
        }
    }

    /**
     * Tracks garbage collection stats for this interval. One custom metric is sent per type of garbage
     * collection that occurred during this collection interval.
     *
     * @private
     * @memberof AutoCollectNativePerformance
     */
    private _trackGarbageCollection(): void {
        if (this._disabledMetrics.gc) {
            return;
        }

        const gcData = this._emitter.getGCData();

        for (let gc in gcData) {
            const metrics = gcData[gc].metrics;

            const name = `${gc} Garbage Collection Duration`;
            const stdDev =
                Math.sqrt(
                    metrics.sumSquares / metrics.count - Math.pow(metrics.total / metrics.count, 2)
                ) || 0;
            this._handler.trackMetric({
                metrics: [
                    {
                        name: name,
                        value: metrics.total,
                        count: metrics.count,
                        max: metrics.max,
                        min: metrics.min,
                        stdDev: stdDev,
                    },
                ],
            });
        }
    }

    /**
     * Tracks event loop ticks per interval as a custom metric. Also included in the metric is min/max/avg
     * time spent in event loop for this interval.
     *
     * @private
     * @returns {void}
     * @memberof AutoCollectNativePerformance
     */
    private _trackEventLoop(): void {
        if (this._disabledMetrics.loop) {
            return;
        }

        const loopData = this._emitter.getLoopData();
        const metrics = loopData.loopUsage;
        if (metrics.count == 0) {
            return;
        }

        const name = "Event Loop CPU Time";
        const stdDev =
            Math.sqrt(
                metrics.sumSquares / metrics.count - Math.pow(metrics.total / metrics.count, 2)
            ) || 0;
        this._handler.trackMetric({
            metrics: [
                {
                    name: name,
                    value: metrics.total,
                    count: metrics.count,
                    min: metrics.min,
                    max: metrics.max,
                    stdDev: stdDev,
                },
            ],
        });
    }

    /**
     * Track heap memory usage metrics as a custom metric.
     *
     * @private
     * @memberof AutoCollectNativePerformance
     */
    private _trackHeapUsage(): void {
        if (this._disabledMetrics.heap) {
            return;
        }

        const memoryUsage = process.memoryUsage();
        const { heapUsed, heapTotal, rss } = memoryUsage;

        this._handler.trackMetric({
            metrics: [
                {
                    name: "Memory Usage (Heap)",
                    value: heapUsed,
                    count: 1,
                },
            ],
        });
        this._handler.trackMetric({
            metrics: [
                {
                    name: "Memory Total (Heap)",
                    value: heapTotal,
                    count: 1,
                },
            ],
        });
        this._handler.trackMetric({
            metrics: [
                {
                    name: "Memory Usage (Non-Heap)",
                    value: rss - heapTotal,
                    count: 1,
                },
            ],
        });
    }
}<|MERGE_RESOLUTION|>--- conflicted
+++ resolved
@@ -1,12 +1,6 @@
-<<<<<<< HEAD
 import { MetricHandler } from "../library/handlers";
 import { Logger } from "../library/logging";
-import { IBaseConfig, IDisabledExtendedMetrics } from "../declarations/interfaces";
-=======
-import { MetricHandler } from "../library/handlers/metricHandler";
-import { Logger } from "../library/logging";
 import { IBaseConfig, IDisabledExtendedMetrics } from "../library/configuration/interfaces";
->>>>>>> 5b205707
 
 
 export class AutoCollectNativePerformance {
